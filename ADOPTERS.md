# Who is using Karpenter?
Karpenter has a variety of users and use cases for scaling Kubernetes.
Many customers want to learn from others who have already implemented Karpenter in their environments.

The following is a self-reported list of users to help identify adoption and points of contact.

## Community
If you would like to ask question from the community please join the [Karpenter slack channel in the Kubernetes Slack](https://kubernetes.slack.com/archives/C02SFFZSA2K) or join the [Karpenter working group](WORKING_GROUP.md) bi-weekly calls.

## Add yourself
If you are using Karpenter please consider adding yourself as a user by opening a pull request to this file.
If you are open to others contacting you about your use of Karpenter on Slack, add your Slack name as well.

## Adopters (Alphabetical)

| Organization | Description | Contacts | Link |
| --- | --- | --- | --- |
| Amazon, Inc. | Scaling production workloads and batch jobs in all AWS regions | `@Alex Kestner`, `@Ellis Tarn` | [Introducing Karpenter](https://aws.amazon.com/blogs/aws/introducing-karpenter-an-open-source-high-performance-kubernetes-cluster-autoscaler/) |
<<<<<<< HEAD
| Nirvana Money | Building healthy, happy financial lives - Using Karpenter to manage all-Spot clusters | `@DWSR` | [Homepage](https://www.nirvana.money/) |
=======
| Codefresh | Juggling workloads for the SAAS CD/GitOps offering | `@Vadim Gusev` | [Codefresh](https://codefresh.io/) |
>>>>>>> dac160c0
<|MERGE_RESOLUTION|>--- conflicted
+++ resolved
@@ -16,8 +16,5 @@
 | Organization | Description | Contacts | Link |
 | --- | --- | --- | --- |
 | Amazon, Inc. | Scaling production workloads and batch jobs in all AWS regions | `@Alex Kestner`, `@Ellis Tarn` | [Introducing Karpenter](https://aws.amazon.com/blogs/aws/introducing-karpenter-an-open-source-high-performance-kubernetes-cluster-autoscaler/) |
-<<<<<<< HEAD
-| Nirvana Money | Building healthy, happy financial lives - Using Karpenter to manage all-Spot clusters | `@DWSR` | [Homepage](https://www.nirvana.money/) |
-=======
 | Codefresh | Juggling workloads for the SAAS CD/GitOps offering | `@Vadim Gusev` | [Codefresh](https://codefresh.io/) |
->>>>>>> dac160c0
+| Nirvana Money | Building healthy, happy financial lives - Using Karpenter to manage all-Spot clusters | `@DWSR` | [Homepage](https://www.nirvana.money/) |