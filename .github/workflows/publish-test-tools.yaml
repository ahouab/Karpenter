name: PublishTestTools
on:
  workflow_dispatch:
  push:
<<<<<<< HEAD
    branches: [main]
=======
    branches:
      - 'main'
      - 'release-v*'
>>>>>>> 504c71ef
    paths:
      - test/Dockerfile
      - test/push-docker.sh
  schedule:
<<<<<<< HEAD
    - cron: "0 13 * * MON"
permissions:
  id-token: write # aws-actions/configure-aws-credentials@v4.0.1
jobs:
  publish-tools:
    if: github.repository == 'aman0408/karpenter'
=======
    - cron: '0 13 * * MON'
jobs:
  publish-tools:
    permissions:
      id-token: write # aws-actions/configure-aws-credentials@v4.0.1
    if: github.repository == 'aws/karpenter'
>>>>>>> 504c71ef
    runs-on: ubuntu-latest
    steps:
      - uses: actions/checkout@b4ffde65f46336ab88eb53be808477a3936bae11 # v4
        with:
          fetch-depth: 0
      - uses: ./.github/actions/install-deps
      - uses: aws-actions/configure-aws-credentials@010d0da01d0b5a38af31e9c3470dbfdabdecca3a # v4.0.1
        with:
          role-to-assume: "arn:aws:iam::${{ vars.ECR_ACCOUNT_ID }}:role/${{ vars.ECR_SNAPSHOT_ROLE_NAME }}"
          aws-region: ${{ vars.ECR_REGION }}
      - run: ./push-docker.sh
        working-directory: ./test
        env:
          DOCKER_PASSWORD: ${{ secrets.DOCKER_PASSWORD }}
          DOCKER_USERNAME: ${{ secrets.DOCKER_USERNAME }}
          DOCKER_REPOSITORY: ${{ vars.DOCKER_REPOSITORY }}<|MERGE_RESOLUTION|>--- conflicted
+++ resolved
@@ -2,32 +2,19 @@
 on:
   workflow_dispatch:
   push:
-<<<<<<< HEAD
-    branches: [main]
-=======
     branches:
       - 'main'
       - 'release-v*'
->>>>>>> 504c71ef
     paths:
       - test/Dockerfile
       - test/push-docker.sh
   schedule:
-<<<<<<< HEAD
-    - cron: "0 13 * * MON"
-permissions:
-  id-token: write # aws-actions/configure-aws-credentials@v4.0.1
-jobs:
-  publish-tools:
-    if: github.repository == 'aman0408/karpenter'
-=======
     - cron: '0 13 * * MON'
 jobs:
   publish-tools:
     permissions:
       id-token: write # aws-actions/configure-aws-credentials@v4.0.1
     if: github.repository == 'aws/karpenter'
->>>>>>> 504c71ef
     runs-on: ubuntu-latest
     steps:
       - uses: actions/checkout@b4ffde65f46336ab88eb53be808477a3936bae11 # v4
