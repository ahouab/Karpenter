--- conflicted
+++ resolved
@@ -45,16 +45,12 @@
               issue_number: process.env.PR_NUMBER,
               owner: context.repo.owner,
               repo: context.repo.repo,
-<<<<<<< HEAD
               body: `Snapshot successfully published to \`oci://${process.env.SNAPSHOT_ACCOUNT_ID}.dkr.ecr.${process.env.SNAPSHOT_REGION}.amazonaws.com/karpenter/snapshot/karpenter:v0-${process.env.PR_COMMIT}\`.
             To install you must login to the ECR repo with an AWS account:
             ~~~
             aws ecr get-login-password --region ${process.env.SNAPSHOT_REGION} | docker login --username AWS --password-stdin ${process.env.SNAPSHOT_ACCOUNT_ID}.dkr.ecr.${process.env.SNAPSHOT_REGION}.amazonaws.com
             ~~~
             `
-=======
-              body: `Snapshot successfully published to "oci://${process.env.SNAPSHOT_ACCOUNT_ID}.ecr.${process.env.SNAPSHOT_REGION}.amazonaws.com/karpenter/snapshot/karpenter:v0-${process.env.PR_COMMIT}".`
->>>>>>> 47c82ead
             })
       - if: always()
         uses: ./.github/actions/commit-status/end
