name: CI
<<<<<<< HEAD
on: [push, pull_request, workflow_dispatch]
=======
on:
  push:
    branches: [main]
  pull_request:
  workflow_dispatch:
>>>>>>> d7389ae6
jobs:
  build:
    runs-on: ubuntu-latest
    strategy:
        matrix:
          k8sVersion: ["1.19.x", "1.20.x", "1.21.x"]
    env:
      K8S_VERSION: ${{ matrix.k8sVersion }}
    steps:
    - uses: actions/checkout@v2
    - uses: actions/setup-go@v2
      with:
        go-version: 1.17
    - uses: actions/cache@v2
      with:
        path: |
          ~/.cache/go-build
          ~/go/pkg/mod
          ~/go/bin/
          ~/.kubebuilder/bin/k8s
        key: go-cache-${{ hashFiles('**/go.sum') }}
    - name: CI - Verifications and Tests
      run: |
        make ci
      env:
        GITHUB_TOKEN: ${{ secrets.GITHUB_TOKEN }}
    - uses: shogo82148/actions-goveralls@v1
      with:
        path-to-profile: coverage.out<|MERGE_RESOLUTION|>--- conflicted
+++ resolved
@@ -1,13 +1,9 @@
 name: CI
-<<<<<<< HEAD
-on: [push, pull_request, workflow_dispatch]
-=======
 on:
   push:
     branches: [main]
   pull_request:
   workflow_dispatch:
->>>>>>> d7389ae6
 jobs:
   build:
     runs-on: ubuntu-latest
