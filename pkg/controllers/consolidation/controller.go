/*
Licensed under the Apache License, Version 2.0 (the "License");
you may not use this file except in compliance with the License.
You may obtain a copy of the License at

    http://www.apache.org/licenses/LICENSE-2.0

Unless required by applicable law or agreed to in writing, software
distributed under the License is distributed on an "AS IS" BASIS,
WITHOUT WARRANTIES OR CONDITIONS OF ANY KIND, either express or implied.
See the License for the specific language governing permissions and
limitations under the License.
*/

package consolidation

import (
	"context"
	"errors"
	"fmt"
	"sort"
	"sync"
	"time"

	"github.com/avast/retry-go"
	"github.com/prometheus/client_golang/prometheus"
	"github.com/samber/lo"
	"go.uber.org/multierr"
	v1 "k8s.io/api/core/v1"
	apierrors "k8s.io/apimachinery/pkg/api/errors"
	"k8s.io/apimachinery/pkg/util/sets"
	"k8s.io/utils/clock"
	"knative.dev/pkg/logging"
	"knative.dev/pkg/ptr"
	"sigs.k8s.io/controller-runtime/pkg/client"
	"sigs.k8s.io/controller-runtime/pkg/manager"
	"sigs.k8s.io/controller-runtime/pkg/reconcile"

	"github.com/aws/karpenter-core/pkg/apis/provisioning/v1alpha5"
	"github.com/aws/karpenter-core/pkg/scheduling"

	"github.com/aws/karpenter/pkg/cloudproviders/aws/apis/v1alpha1"
	"github.com/aws/karpenter/pkg/cloudproviders/common/cloudprovider"
	"github.com/aws/karpenter/pkg/controllers/provisioning"
	pscheduling "github.com/aws/karpenter/pkg/controllers/provisioning/scheduling"
	"github.com/aws/karpenter/pkg/controllers/state"
	"github.com/aws/karpenter/pkg/events"
	"github.com/aws/karpenter/pkg/metrics"
	nodeutils "github.com/aws/karpenter/pkg/utils/node"
	"github.com/aws/karpenter/pkg/utils/pod"
)

// Controller is the consolidation controller.  It is not a standard controller-runtime controller in that it doesn't
// have a reconcile method.
type Controller struct {
	kubeClient             client.Client
	cluster                *state.Cluster
	provisioner            *provisioning.Provisioner
	recorder               events.Recorder
	clock                  clock.Clock
	cloudProvider          cloudprovider.CloudProvider
	lastConsolidationState int64
}

// pollingPeriod that we inspect cluster to look for opportunities to consolidate
const pollingPeriod = 10 * time.Second

var errCandidateNodeDeleting = fmt.Errorf("candidate node is deleting")

// waitRetryOptions are the retry options used when waiting on a node to become ready or to be deleted
// readiness can take some time as the node needs to come up, have any daemonset extended resoruce plugins register, etc.
// deletion can take some time in the case of restrictive PDBs that throttle the rate at which the node is drained
var waitRetryOptions = []retry.Option{
	retry.Delay(2 * time.Second),
	retry.LastErrorOnly(true),
	retry.Attempts(60),
	retry.MaxDelay(10 * time.Second), // 22 + (60-5)*10 =~ 9.5 minutes in total
}

func NewController(clk clock.Clock, kubeClient client.Client, provisioner *provisioning.Provisioner,
	cp cloudprovider.CloudProvider, recorder events.Recorder, cluster *state.Cluster) *Controller {
	return &Controller{
		clock:         clk,
		kubeClient:    kubeClient,
		cluster:       cluster,
		provisioner:   provisioner,
		recorder:      recorder,
		cloudProvider: cp,
	}
}

func (c *Controller) Register(ctx context.Context, m manager.Manager) error {
	ctx = logging.WithLogger(ctx, logging.FromContext(ctx).Named("consolidation"))
	go func() {
		select {
		case <-ctx.Done():
			return
		case <-m.Elected():
			for {
				select {
				case <-ctx.Done():
					logging.FromContext(ctx).Infof("Shutting down")
					return
				case <-c.clock.After(pollingPeriod):
					_, _ = c.Reconcile(ctx, reconcile.Request{})
				}
			}
		}
	}()
	return nil
}

func (c *Controller) Reconcile(ctx context.Context, _ reconcile.Request) (reconcile.Result, error) {
	// the last cluster consolidation wasn't able to improve things and nothing has changed regarding
	// the cluster that makes us think we would be successful now
	if c.lastConsolidationState == c.cluster.ClusterConsolidationState() {
		return reconcile.Result{}, nil
	}

	clusterState := c.cluster.ClusterConsolidationState()
	result, err := c.ProcessCluster(ctx)
	if err != nil {
		logging.FromContext(ctx).Errorf("consolidating cluster, %s", err)
	} else if result == DeprovisioningResultNothingToDo {
		c.lastConsolidationState = clusterState
	}

	return reconcile.Result{}, nil
}

// candidateNode is a node that we are considering for consolidation along with extra information to be used in
// making that determination
type candidateNode struct {
	*v1.Node
	instanceType   cloudprovider.InstanceType
	capacityType   string
	zone           string
	provisioner    *v1alpha5.Provisioner
	disruptionCost float64
	pods           []*v1.Pod
}

// ProcessCluster is exposed for unit testing purposes
func (c *Controller) ProcessCluster(ctx context.Context) (DeprovisioningResult, error) {

	// range over the different lifecycle methods. We'll only let one method perform an action
	for _, fn := range []func(ctx context.Context, candidates []candidateNode) (DeprovisioningResult, error){
		c.deleteEmptyNodes,
		c.consolidateNodes,
	} {
		// capture new cluster state before each attempt
		candidates, err := c.candidateNodes(ctx)
		if err != nil {
			return DeprovisioningResultFailed, fmt.Errorf("determining candidate nodes, %w", err)
		}
		if len(candidates) == 0 {
			return DeprovisioningResultNothingToDo, nil
		}

		result, err := fn(ctx, candidates)
		if err != nil {
			return DeprovisioningResultFailed, err
		}
		// only go on to the next lifecycle action if the previous did nothing
		if result == DeprovisioningResultNothingToDo {
			continue
		}
		return result, nil
	}
	return DeprovisioningResultNothingToDo, nil
}

// consolidateNodes looks at the non-empty nodes and executes the first viable consolidation action
func (c *Controller) consolidateNodes(ctx context.Context, candidates []candidateNode) (DeprovisioningResult, error) {
	pdbs, err := NewPDBLimits(ctx, c.kubeClient)
	if err != nil {
		return DeprovisioningResultFailed, fmt.Errorf("tracking PodDisruptionBudgets, %w", err)
	}

	// the remaining nodes are all non-empty, so we just consolidate the first one that we can
	sort.Slice(candidates, byNodeDisruptionCost(candidates))
<<<<<<< HEAD

=======
	validationFailed := false
>>>>>>> 222db4a2
	for _, node := range candidates {
		// is this a node that we can terminate?  This check is meant to be fast so we can save the expense of simulated
		// scheduling unless its really needed
		if err = c.canBeTerminated(node, pdbs); err != nil {
			continue
		}

		cmd, err := c.computeNodeConsolidationOption(ctx, node)
		if err != nil {
			logging.FromContext(ctx).Errorf("calculating consolidation option, %s", err)
			continue
		}
		if cmd.action == deprovisionActionDelete || cmd.action == deprovisionActionReplace {
			isValid, err := c.validateCommand(ctx, cmd)
			if err != nil {
				logging.FromContext(ctx).Errorf("validating command, %s", err)
				continue
			}
			if !isValid {
				validationFailed = true
				logging.FromContext(ctx).Debugf("skipping consolidation %s due to failing validation", cmd)
				continue
			}
			// perform the first consolidation we can since we are looking at nodes in ascending order of disruption cost
			c.executeCommand(ctx, cmd)
			return DeprovisioningResultSuccess, nil
		}
	}
	// if any validation failed the cluster state is in flux so we want to retry instead of waiting on the cluster
	// state to change again.
	if validationFailed {
		return DeprovisioningResultRetry, nil
	}
	return DeprovisioningResultNothingToDo, nil
}

// deleteEmptyNodes identifies any empty nodes and if possible, deletes them.
func (c *Controller) deleteEmptyNodes(ctx context.Context, candidates []candidateNode) (DeprovisioningResult, error) {
	emptyNodes := lo.Filter(candidates, func(n candidateNode, _ int) bool { return len(n.pods) == 0 })
	// first see if there are empty nodes that we can delete immediately, and if so delete them all at once
	if len(emptyNodes) == 0 {
		return DeprovisioningResultNothingToDo, nil
	}

	cmd := lifecycleCommand{
		nodesToRemove: lo.Map(emptyNodes, func(n candidateNode, _ int) *v1.Node { return n.Node }),
		action:        deprovisionActionDeleteEmpty,
		created:       c.clock.Now(),
	}
	isValid, err := c.validateCommand(ctx, cmd)
	if err != nil {
		return DeprovisioningResultFailed, fmt.Errorf("validating command, %w", err)
	}
	if !isValid {
		return DeprovisioningResultRetry, nil
	}

	c.executeCommand(ctx, cmd)
	return DeprovisioningResultSuccess, nil
}

// candidateNodes returns nodes that appear to be currently consolidatable based off of their provisioner
// nolint:gocyclo
func (c *Controller) candidateNodes(ctx context.Context) ([]candidateNode, error) {
	provisioners, instanceTypesByProvisioner, err := c.buildProvisionerMap(ctx)
	if err != nil {
		return nil, err
	}

	var nodes []candidateNode
	c.cluster.ForEachNode(func(n *state.Node) bool {
		var provisioner *v1alpha5.Provisioner
		var instanceTypeMap map[string]cloudprovider.InstanceType
		if provName, ok := n.Node.Labels[v1alpha5.ProvisionerNameLabelKey]; ok {
			provisioner = provisioners[provName]
			instanceTypeMap = instanceTypesByProvisioner[provName]
		}
		// skip any nodes that are already marked for deletion and being handled
		if n.MarkedForDeletion {
			return true
		}
		// skip any nodes where we can't determine the provisioner
		if provisioner == nil || instanceTypeMap == nil {
			return true
		}

		instanceType := instanceTypeMap[n.Node.Labels[v1.LabelInstanceTypeStable]]
		// skip any nodes that we can't determine the instance of or for which we don't have consolidation enabled
		if instanceType == nil || provisioner.Spec.Consolidation == nil || !ptr.BoolValue(provisioner.Spec.Consolidation.Enabled) {
			return true
		}

		// skip any nodes that we can't determine the capacity type or the topology zone for
		ct, ok := n.Node.Labels[v1alpha5.LabelCapacityType]
		if !ok {
			return true
		}
		az, ok := n.Node.Labels[v1.LabelTopologyZone]
		if !ok {
			return true
		}

		// Skip nodes that aren't initialized
		if n.Node.Labels[v1alpha5.LabelNodeInitialized] != "true" {
			return true
		}

		// Skip the node if it is nominated by a recent provisioning pass to be the target of a pending pod.
		if c.cluster.IsNodeNominated(n.Node.Name) {
			return true
		}

		// skip nodes that are annotated as do-not-consolidate
		if n.Node.Annotations[v1alpha5.DoNotConsolidateNodeAnnotationKey] == "true" {
			return true
		}

		pods, err := nodeutils.GetNodePods(ctx, c.kubeClient, n.Node)
		if err != nil {
			logging.FromContext(ctx).Errorf("Determining node pods, %s", err)
			return true
		}

		cn := candidateNode{
			Node:           n.Node,
			instanceType:   instanceType,
			capacityType:   ct,
			zone:           az,
			provisioner:    provisioner,
			pods:           pods,
			disruptionCost: disruptionCost(ctx, pods),
		}
		// lifetimeRemaining is the fraction of node lifetime remaining in the range [0.0, 1.0].  If the TTLSecondsUntilExpired
		// is non-zero, we use it to scale down the disruption costs of nodes that are going to expire.  Just after creation, the
		// disruption cost is highest and it approaches zero as the node ages towards its expiration time.
		lifetimeRemaining := c.calculateLifetimeRemaining(cn)
		cn.disruptionCost *= lifetimeRemaining

		nodes = append(nodes, cn)
		return true
	})

	return nodes, nil
}

// buildProvisionerMap builds a provName -> provisioner map and a provName -> instanceName -> instance type map
func (c *Controller) buildProvisionerMap(ctx context.Context) (map[string]*v1alpha5.Provisioner, map[string]map[string]cloudprovider.InstanceType, error) {
	provisioners := map[string]*v1alpha5.Provisioner{}
	var provList v1alpha5.ProvisionerList
	if err := c.kubeClient.List(ctx, &provList); err != nil {
		return nil, nil, fmt.Errorf("listing provisioners, %w", err)
	}
	instanceTypesByProvisioner := map[string]map[string]cloudprovider.InstanceType{}
	for i := range provList.Items {
		p := &provList.Items[i]
		provisioners[p.Name] = p

		provInstanceTypes, err := c.cloudProvider.GetInstanceTypes(ctx, p)
		if err != nil {
			return nil, nil, fmt.Errorf("listing instance types for %s, %w", p.Name, err)
		}
		instanceTypesByProvisioner[p.Name] = map[string]cloudprovider.InstanceType{}
		for _, it := range provInstanceTypes {
			instanceTypesByProvisioner[p.Name][it.Name()] = it
		}
	}
	return provisioners, instanceTypesByProvisioner, nil
}

func (c *Controller) executeCommand(ctx context.Context, action lifecycleCommand) {
	if action.action != deprovisionActionDelete &&
		action.action != deprovisionActionReplace &&
		action.action != deprovisionActionDeleteEmpty {
		logging.FromContext(ctx).Errorf("Invalid disruption action calculated: %s", action.action)
		return
	}

	consolidationActionsPerformedCounter.With(prometheus.Labels{"action": action.action.String()}).Add(1)

	// action's stringer
	logging.FromContext(ctx).Infof("Consolidating via %s", action.String())

	if action.action == deprovisionActionReplace {
		if err := c.launchReplacementNode(ctx, action); err != nil {
			// If we failed to launch the replacement, don't consolidate.  If this is some permanent failure,
			// we don't want to disrupt workloads with no way to provision new nodes for them.
			logging.FromContext(ctx).Errorf("Launching replacement node, %s", err)
			return
		}
	}

	for _, oldNode := range action.nodesToRemove {
		c.recorder.TerminatingNodeForConsolidation(oldNode, action.String())
		if err := c.kubeClient.Delete(ctx, oldNode); err != nil {
			logging.FromContext(ctx).Errorf("Deleting node, %s", err)
		} else {
			metrics.NodesTerminatedCounter.WithLabelValues(metrics.ConsolidationReason).Inc()
		}
	}

	// We wait for nodes to delete to ensure we don't start another round of consolidation until this node is fully
	// deleted.
	for _, oldnode := range action.nodesToRemove {
		c.waitForDeletion(ctx, oldnode)
	}
}

// waitForDeletion waits for the specified node to be removed from the API server. This deletion can take some period
// of time if there are PDBs that govern pods on the node as we need to  wait until the node drains before
// it's actually deleted.
func (c *Controller) waitForDeletion(ctx context.Context, node *v1.Node) {
	if err := retry.Do(func() error {
		var n v1.Node
		nerr := c.kubeClient.Get(ctx, client.ObjectKey{Name: node.Name}, &n)
		// We expect the not node found error, at which point we know the node is deleted.
		if apierrors.IsNotFound(nerr) {
			return nil
		}
		// make the user aware of why consolidation is paused
		c.recorder.WaitingOnDeletionForConsolidation(node)
		if nerr != nil {
			return fmt.Errorf("expected node to be not found, %w", nerr)
		}
		// the node still exists
		return fmt.Errorf("expected node to be not found")
	}, waitRetryOptions...,
	); err != nil {
		logging.FromContext(ctx).Errorf("Waiting on node deletion, %s", err)
	}
}

func byNodeDisruptionCost(nodes []candidateNode) func(i int, j int) bool {
	return func(a, b int) bool {
		if nodes[a].disruptionCost == nodes[b].disruptionCost {
			// if costs are equal, choose the older node
			return nodes[a].CreationTimestamp.Before(&nodes[b].CreationTimestamp)
		}
		return nodes[a].disruptionCost < nodes[b].disruptionCost
	}
}

// launchReplacementNode launches a replacement node and blocks until it is ready
func (c *Controller) launchReplacementNode(ctx context.Context, action lifecycleCommand) error {
	defer metrics.Measure(consolidationReplacementNodeInitializedHistogram)()
	if len(action.nodesToRemove) != 1 {
		return fmt.Errorf("expected a single node to replace, found %d", len(action.nodesToRemove))
	}
	oldNode := action.nodesToRemove[0]

	// cordon the node before we launch the replacement to prevent new pods from scheduling to the node
<<<<<<< HEAD
	if err := c.setNodeUnschedulable(ctx, oldNode.Name, true); err != nil {
=======
	if err := c.setNodeUnschedulable(ctx, action.nodesToRemove[0].Name, true); err != nil {
>>>>>>> 222db4a2
		return fmt.Errorf("cordoning node %s, %w", oldNode.Name, err)
	}

	nodeNames, err := c.provisioner.LaunchNodes(ctx, provisioning.LaunchOptions{RecordPodNomination: false}, action.replacementNode)
	if err != nil {
		// uncordon the node as the launch may fail (e.g. ICE or incompatible AMI)
		err = multierr.Append(err, c.setNodeUnschedulable(ctx, oldNode.Name, false))
		return err
	}
	if len(nodeNames) != 1 {
		// shouldn't ever occur as we are only launching a single node
		return fmt.Errorf("expected a single node name, got %d", len(nodeNames))
	}

	metrics.NodesCreatedCounter.WithLabelValues(metrics.ConsolidationReason).Inc()

	// We have the new node created at the API server so mark the old node for deletion
	c.cluster.MarkForDeletion(oldNode.Name)

	var k8Node v1.Node
	// Wait for the node to be ready
	var once sync.Once
	if err := retry.Do(func() error {
		if err := c.kubeClient.Get(ctx, client.ObjectKey{Name: nodeNames[0]}, &k8Node); err != nil {
			return fmt.Errorf("getting node, %w", err)
		}
		once.Do(func() {
			c.recorder.LaunchingNodeForConsolidation(&k8Node, action.String())
		})

		if _, ok := k8Node.Labels[v1alpha5.LabelNodeInitialized]; !ok {
			// make the user aware of why consolidation is paused
			c.recorder.WaitingOnReadinessForConsolidation(&k8Node)
			return fmt.Errorf("node is not initialized")
		}
		return nil
	}, waitRetryOptions...); err != nil {
		// node never become ready, so uncordon the node we were trying to delete and report the error
		c.cluster.UnmarkForDeletion(oldNode.Name)
		return multierr.Combine(c.setNodeUnschedulable(ctx, oldNode.Name, false),
			fmt.Errorf("timed out checking node readiness, %w", err))
	}
	return nil
}

func (c *Controller) canBeTerminated(node candidateNode, pdbs *PDBLimits) error {
	if !node.DeletionTimestamp.IsZero() {
		return fmt.Errorf("already being deleted")
	}
	if !pdbs.CanEvictPods(node.pods) {
		return fmt.Errorf("not eligible for termination due to PDBs")
	}
	return c.podsPreventEviction(node)
}

func (c *Controller) podsPreventEviction(node candidateNode) error {
	for _, p := range node.pods {
		// don't care about pods that are finishing, finished or owned by the node
		if pod.IsTerminating(p) || pod.IsTerminal(p) || pod.IsOwnedByNode(p) {
			continue
		}

		if pod.HasDoNotEvict(p) {
			return fmt.Errorf("found do-not-evict pod")
		}

		if pod.IsNotOwned(p) {
			return fmt.Errorf("found pod with no controller")
		}
	}
	return nil
}

// calculateLifetimeRemaining calculates the fraction of node lifetime remaining in the range [0.0, 1.0].  If the TTLSecondsUntilExpired
// is non-zero, we use it to scale down the disruption costs of nodes that are going to expire.  Just after creation, the
// disruption cost is highest and it approaches zero as the node ages towards its expiration time.
func (c *Controller) calculateLifetimeRemaining(node candidateNode) float64 {
	remaining := 1.0
	if node.provisioner.Spec.TTLSecondsUntilExpired != nil {
		ageInSeconds := c.clock.Since(node.CreationTimestamp.Time).Seconds()
		totalLifetimeSeconds := float64(*node.provisioner.Spec.TTLSecondsUntilExpired)
		lifetimeRemainingSeconds := totalLifetimeSeconds - ageInSeconds
		remaining = clamp(0.0, lifetimeRemainingSeconds/totalLifetimeSeconds, 1.0)
	}
	return remaining
}

//nolint:gocyclo
func (c *Controller) computeNodeConsolidationOption(ctx context.Context, node candidateNode) (lifecycleCommand, error) {
	defer metrics.Measure(consolidationDurationHistogram.WithLabelValues("Replace/Delete"))()
	newNodes, allPodsScheduled, err := c.simulateScheduling(ctx, node)
	if err != nil {
		// if a candidate node is now deleting, just retry
		if errors.Is(err, errCandidateNodeDeleting) {
			return lifecycleCommand{action: deprovisionActionDoNothing}, nil
		}
		return lifecycleCommand{}, err
	}

	// if not all of the pods were scheduled, we can't do anything
	if !allPodsScheduled {
		return lifecycleCommand{action: deprovisionActionNotPossible}, nil
	}

	// were we able to schedule all the pods on the inflight nodes?
	if len(newNodes) == 0 {
		return lifecycleCommand{
			nodesToRemove: []*v1.Node{node.Node},
			action:        deprovisionActionDelete,
			created:       c.clock.Now(),
		}, nil
	}

	// we're not going to turn a single node into multiple nodes
	if len(newNodes) != 1 {
		return lifecycleCommand{action: deprovisionActionNotPossible}, nil
	}

	// get the current node price based on the offering
	// fallback if we can't find the specific zonal pricing data
	offering, ok := cloudprovider.GetOffering(node.instanceType, node.capacityType, node.zone)
	if !ok {
		return lifecycleCommand{action: deprovisionActionFailed}, fmt.Errorf("getting offering price from candidate node, %w", err)
	}
	newNodes[0].InstanceTypeOptions = filterByPrice(newNodes[0].InstanceTypeOptions, newNodes[0].Requirements, offering.Price)
	if len(newNodes[0].InstanceTypeOptions) == 0 {
		// no instance types remain after filtering by price
		return lifecycleCommand{action: deprovisionActionNotPossible}, nil
	}

	// If the existing node is spot and the replacement is spot, we don't consolidate.  We don't have a reliable
	// mechanism to determine if this replacement makes sense given instance type availability (e.g. we may replace
	// a spot node with one that is less available and more likely to be reclaimed).
	if node.capacityType == v1alpha1.CapacityTypeSpot &&
		newNodes[0].Requirements.Get(v1alpha5.LabelCapacityType).Has(v1alpha1.CapacityTypeSpot) {
		return lifecycleCommand{action: deprovisionActionNotPossible}, nil
	}

	// We are consolidating a node from OD -> [OD,Spot] but have filtered the instance types by cost based on the
	// assumption, that the spot variant will launch. We also need to add a requirement to the node to ensure that if
	// spot capacity is insufficient we don't replace the node with a more expensive on-demand node.  Instead the launch
	// should fail and we'll just leave the node alone.
	ctReq := newNodes[0].Requirements.Get(v1alpha5.LabelCapacityType)
	if ctReq.Has(v1alpha1.CapacityTypeSpot) && ctReq.Has(v1alpha1.CapacityTypeOnDemand) {
		newNodes[0].Requirements.Add(scheduling.NewRequirement(v1alpha5.LabelCapacityType, v1.NodeSelectorOpIn, v1alpha1.CapacityTypeSpot))
	}

	return lifecycleCommand{
		nodesToRemove:   []*v1.Node{node.Node},
		action:          deprovisionActionReplace,
		replacementNode: newNodes[0],
		created:         c.clock.Now(),
	}, nil
}

func (c *Controller) simulateScheduling(ctx context.Context, nodesToDelete ...candidateNode) (newNodes []*pscheduling.Node, allPodsScheduled bool, err error) {
	var stateNodes []*state.Node
	var markedForDeletionNodes []*state.Node
	candidateNodeIsDeleting := false
	candidateNodeNames := sets.NewString(lo.Map(nodesToDelete, func(t candidateNode, i int) string { return t.Name })...)
	c.cluster.ForEachNode(func(n *state.Node) bool {
		// not a candidate node
		if _, ok := candidateNodeNames[n.Node.Name]; !ok {
			if !n.MarkedForDeletion {
				stateNodes = append(stateNodes, n.DeepCopy())
			} else {
				markedForDeletionNodes = append(markedForDeletionNodes, n.DeepCopy())
			}
		} else if n.MarkedForDeletion {
			// candidate node and marked for deletion
			candidateNodeIsDeleting = true
		}
		return true
	})
	// We do one final check to ensure that the node that we are attempting to consolidate isn't
	// already handled for deletion by some other controller. This could happen if the node was markedForDeletion
	// between returning the candidateNodes and getting the stateNodes above
	if candidateNodeIsDeleting {
		return nil, false, errCandidateNodeDeleting
	}

	// We get the pods that are on nodes that are deleting
	deletingNodePods, err := nodeutils.GetNodePods(ctx, c.kubeClient, lo.Map(markedForDeletionNodes, func(n *state.Node, _ int) *v1.Node { return n.Node })...)
	if err != nil {
		return nil, false, fmt.Errorf("failed to get pods from deleting nodes, %w", err)
	}
	var pods []*v1.Pod
	for _, n := range nodesToDelete {
		pods = append(pods, n.pods...)
	}
	pods = append(pods, deletingNodePods...)
	scheduler, err := c.provisioner.NewScheduler(ctx, pods, stateNodes, pscheduling.SchedulerOptions{
		SimulationMode: true,
	})

	if err != nil {
		return nil, false, fmt.Errorf("creating scheduler, %w", err)
	}

	newNodes, ifn, err := scheduler.Solve(ctx, pods)
	if err != nil {
		return nil, false, fmt.Errorf("simulating scheduling, %w", err)
	}

	podsScheduled := 0
	for _, n := range newNodes {
		podsScheduled += len(n.Pods)
	}
	for _, n := range ifn {
		podsScheduled += len(n.Pods)
	}

	return newNodes, podsScheduled == len(pods), nil
}

func (c *Controller) setNodeUnschedulable(ctx context.Context, nodeName string, isUnschedulable bool) error {
	var node v1.Node
	if err := c.kubeClient.Get(ctx, client.ObjectKey{Name: nodeName}, &node); err != nil {
		return fmt.Errorf("getting node, %w", err)
	}

	// node is being deleted already, so no need to un-cordon
	if !isUnschedulable && !node.DeletionTimestamp.IsZero() {
		return nil
	}

	// already matches the state we want to be in
	if node.Spec.Unschedulable == isUnschedulable {
		return nil
	}

	persisted := node.DeepCopy()
	node.Spec.Unschedulable = isUnschedulable
	if err := c.kubeClient.Patch(ctx, &node, client.MergeFrom(persisted)); err != nil {
		return fmt.Errorf("patching node %s, %w", node.Name, err)
	}
	return nil
}

// validateCommand is used to validate that a lifecycleCommand is still able to be performed by re-inspecting nodes and
// re-simulating scheduling
func (c *Controller) validateCommand(ctx context.Context, cmd lifecycleCommand) (bool, error) {
	// verifyDelay is how long we wait before re-validating our lifecycle command
	verifyDelay := 15 * time.Second
	// figure out how long we need to delay for verification based on when the command was constructed
	remainingDelay := verifyDelay - c.clock.Since(cmd.created)
	if remainingDelay > 0 {
		select {
		case <-ctx.Done():
			return false, fmt.Errorf("context canceled")
		case <-c.clock.After(remainingDelay):
		}
	}

	// we've waited and now need to get the new cluster state
	nodes, err := c.mapNodes(ctx, cmd.nodesToRemove)
	if err != nil {
		return false, err
	}

	switch cmd.action {
	case deprovisionActionDeleteEmpty:
		// delete empty isn't quite a special case of replace as we only want to perform the action if the nodes are
		// empty, not if they just won't create a new node if deleted
		return c.validateDeleteEmpty(nodes)
	case deprovisionActionDelete, deprovisionActionReplace:
		// deletion is just a special case of replace where we don't launch a replacement node
		return c.validateReplace(ctx, nodes, cmd.replacementNode)
	default:
		return false, fmt.Errorf("unsupported action %s", cmd.action)
	}
}

// mapNodes maps from a list of *v1.Node to candidateNode
func (c *Controller) mapNodes(ctx context.Context, nodes []*v1.Node) ([]candidateNode, error) {
	verifyNodeNames := sets.NewString(lo.Map(nodes, func(t *v1.Node, i int) string { return t.Name })...)
	candidateNodes, err := c.candidateNodes(ctx)
	if err != nil {
		return nil, fmt.Errorf("determining candidate node, %w", err)
	}
	var ret []candidateNode
	for _, c := range candidateNodes {
		if verifyNodeNames.Has(c.Name) {
			ret = append(ret, c)
		}
	}
	return ret, nil
}

// validateDeleteEmpty validates that the given nodes are still empty
func (c *Controller) validateDeleteEmpty(nodesToDelete []candidateNode) (bool, error) {
	// the deletion of empty nodes is easy to validate, we just ensure that all the nodesToDelete are still empty and that
	// the node isn't a target of a recent scheduling simulation
	for _, n := range nodesToDelete {
		if len(n.pods) != 0 && !c.cluster.IsNodeNominated(n.Name) {
			return false, nil
		}
	}
	return true, nil
}

// validateReplace validates that given the nodes to delete and the replacement node, the replacement is still valid
func (c *Controller) validateReplace(ctx context.Context, nodesToDelete []candidateNode, replacementNode *pscheduling.Node) (bool, error) {
	newNodes, allPodsScheduled, err := c.simulateScheduling(ctx, nodesToDelete...)
	if err != nil {
		return false, fmt.Errorf("simluating scheduling, %w", err)
	}
	if !allPodsScheduled {
		return false, nil
	}

	// We want to ensure that the re-simulated scheduling using the current cluster state produces the same result.
	// There are three possible options for the number of new nodesToDelete that we need to handle:
	// len(newNodes) == 0, as long as we weren't expecting a new node, this is valid
	// len(newNodes) > 1, something in the cluster changed so that the nodesToDelete we were going to delete can no longer
	//                    be deleted without producing more than one node
	// len(newNodes) == 1, as long as the node looks like what we were expecting, this is valid
	if len(newNodes) == 0 {
		if replacementNode == nil {
			// scheduling produced zero new nodes and we weren't expecting any, so this is valid.
			return true, nil
		}
		// if it produced no new nodes, but we were expecting one we should re-simulate as there is likely a better
		// consolidation option now
		return false, nil
	}

	// we need more than one replacement node which is never valid currently (all of our node replacement is m->1, never m->n)
	if len(newNodes) > 1 {
		return false, nil
	}

	// we now know that scheduling simulation wants to create one new node
	if replacementNode == nil {
		// but we weren't expecting any new nodes, so this is invalid
		return false, nil
	}

	// We know that the scheduling simulation wants to create a new node and that the command we are verifying wants
	// to create a new node. The scheduling simulation doesn't apply any filtering to instance types, so it may include
	// instance types that we don't want to launch which were filtered out when the lifecycleCommand was created.  To
	// check if our lifecycleCommand is valid, we just want to ensure that the list of instance types we are considering
	// creating are a subset of what scheduling says we should create.
	//
	// This is necessary since consolidation only wants cheaper nodes.  Suppose consolidation determined we should delete
	// a 4xlarge and replace it with a 2xlarge. If things have changed and the scheduling simulation we just performed
	// now says that we need to launch a 4xlarge. It's still launching the correct number of nodes, but it's just
	// as expensive or possibly more so we shouldn't validate.
	if !instanceTypesAreSubset(replacementNode.InstanceTypeOptions, newNodes[0].InstanceTypeOptions) {
		return false, nil
	}

	// Now we know:
	// - current scheduling simulation says to create a new node with types T = {T_0, T_1, ..., T_n}
	// - our lifecycle command says to create a node with types {U_0, U_1, ..., U_n} where U is a subset of T
	return true, nil
}

// instanceTypesAreSubset returns true if the lhs slice of instance types are a subset of the rhs.
func instanceTypesAreSubset(lhs []cloudprovider.InstanceType, rhs []cloudprovider.InstanceType) bool {
	rhsNames := sets.NewString(lo.Map(rhs, func(t cloudprovider.InstanceType, i int) string { return t.Name() })...)
	for _, l := range lhs {
		if _, ok := rhsNames[l.Name()]; !ok {
			return false
		}
	}
	return true
}<|MERGE_RESOLUTION|>--- conflicted
+++ resolved
@@ -179,11 +179,7 @@
 
 	// the remaining nodes are all non-empty, so we just consolidate the first one that we can
 	sort.Slice(candidates, byNodeDisruptionCost(candidates))
-<<<<<<< HEAD
-
-=======
 	validationFailed := false
->>>>>>> 222db4a2
 	for _, node := range candidates {
 		// is this a node that we can terminate?  This check is meant to be fast so we can save the expense of simulated
 		// scheduling unless its really needed
@@ -434,11 +430,7 @@
 	oldNode := action.nodesToRemove[0]
 
 	// cordon the node before we launch the replacement to prevent new pods from scheduling to the node
-<<<<<<< HEAD
-	if err := c.setNodeUnschedulable(ctx, oldNode.Name, true); err != nil {
-=======
 	if err := c.setNodeUnschedulable(ctx, action.nodesToRemove[0].Name, true); err != nil {
->>>>>>> 222db4a2
 		return fmt.Errorf("cordoning node %s, %w", oldNode.Name, err)
 	}
 
