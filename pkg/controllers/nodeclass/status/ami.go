--- conflicted
+++ resolved
@@ -41,11 +41,7 @@
 	}
 	if len(amis) == 0 {
 		nodeClass.Status.AMIs = nil
-<<<<<<< HEAD
-		nodeClass.StatusConditions().SetFalse(v1beta1.ConditionTypeAMIsReady, "AMINotFound", "AMISelector did not match any AMIs")
-=======
 		nodeClass.StatusConditions().SetFalse(v1.ConditionTypeAMIsReady, "AMINotFound", "AMISelector did not match any AMIs")
->>>>>>> 6601d90a
 		return reconcile.Result{}, nil
 	}
 	nodeClass.Status.AMIs = lo.Map(amis, func(ami amifamily.AMI, _ int) v1.AMI {
@@ -65,10 +61,6 @@
 			Requirements: reqs,
 		}
 	})
-<<<<<<< HEAD
-	nodeClass.StatusConditions().SetTrue(v1beta1.ConditionTypeAMIsReady)
-=======
 	nodeClass.StatusConditions().SetTrue(v1.ConditionTypeAMIsReady)
->>>>>>> 6601d90a
 	return reconcile.Result{RequeueAfter: 5 * time.Minute}, nil
 }