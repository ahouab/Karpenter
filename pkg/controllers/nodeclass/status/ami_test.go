/*
Licensed under the Apache License, Version 2.0 (the "License");
you may not use this file except in compliance with the License.
You may obtain a copy of the License at

    http://www.apache.org/licenses/LICENSE-2.0

Unless required by applicable law or agreed to in writing, software
distributed under the License is distributed on an "AS IS" BASIS,
WITHOUT WARRANTIES OR CONDITIONS OF ANY KIND, either express or implied.
See the License for the specific language governing permissions and
limitations under the License.
*/

package status_test

import (
	"fmt"
	"time"

	"github.com/aws/aws-sdk-go/aws"
	"github.com/aws/aws-sdk-go/service/ec2"
	"github.com/samber/lo"
	corev1 "k8s.io/api/core/v1"
	karpv1 "sigs.k8s.io/karpenter/pkg/apis/v1"

	v1 "github.com/aws/karpenter-provider-aws/pkg/apis/v1"
	"github.com/aws/karpenter-provider-aws/pkg/test"

	. "github.com/onsi/ginkgo/v2"
	. "github.com/onsi/gomega"
	. "sigs.k8s.io/karpenter/pkg/test/expectations"
)

var _ = Describe("NodeClass AMI Status Controller", func() {
	BeforeEach(func() {
		nodeClass = test.EC2NodeClass(v1.EC2NodeClass{
			Spec: v1.EC2NodeClassSpec{
				SubnetSelectorTerms: []v1.SubnetSelectorTerm{
					{
						Tags: map[string]string{"*": "*"},
					},
				},
				SecurityGroupSelectorTerms: []v1.SecurityGroupSelectorTerm{
					{
						Tags: map[string]string{"*": "*"},
					},
				},
				AMISelectorTerms: []v1.AMISelectorTerm{
					{
						Tags: map[string]string{"*": "*"},
					},
				},
			},
		})
		awsEnv.EC2API.DescribeImagesOutput.Set(&ec2.DescribeImagesOutput{
			Images: []*ec2.Image{
				{
					Name:         aws.String("test-ami-1"),
					ImageId:      aws.String("ami-test1"),
					CreationDate: aws.String(time.Now().Format(time.RFC3339)),
					Architecture: aws.String("x86_64"),
					Tags: []*ec2.Tag{
						{Key: aws.String("Name"), Value: aws.String("test-ami-1")},
						{Key: aws.String("foo"), Value: aws.String("bar")},
					},
				},
				{
					Name:         aws.String("test-ami-2"),
					ImageId:      aws.String("ami-test2"),
					CreationDate: aws.String(time.Now().Add(time.Minute).Format(time.RFC3339)),
					Architecture: aws.String("x86_64"),
					Tags: []*ec2.Tag{
						{Key: aws.String("Name"), Value: aws.String("test-ami-2")},
						{Key: aws.String("foo"), Value: aws.String("bar")},
					},
				},
				{
					Name:         aws.String("test-ami-3"),
					ImageId:      aws.String("ami-test3"),
					CreationDate: aws.String(time.Now().Add(2 * time.Minute).Format(time.RFC3339)),
					Architecture: aws.String("x86_64"),
					Tags: []*ec2.Tag{
						{Key: aws.String("Name"), Value: aws.String("test-ami-3")},
						{Key: aws.String("foo"), Value: aws.String("bar")},
					},
				},
			},
		})
	})
	It("should resolve amiSelector AMIs and requirements into status", func() {
		version := lo.Must(awsEnv.VersionProvider.Get(ctx))

		awsEnv.SSMAPI.Parameters = map[string]string{
			fmt.Sprintf("/aws/service/eks/optimized-ami/%s/amazon-linux-2/recommended/image_id", version):                                                 "ami-id-123",
			fmt.Sprintf("/aws/service/eks/optimized-ami/%s/amazon-linux-2-gpu/recommended/image_id", version):                                             "ami-id-456",
			fmt.Sprintf("/aws/service/eks/optimized-ami/%s/amazon-linux-2%s/recommended/image_id", version, fmt.Sprintf("-%s", karpv1.ArchitectureArm64)): "ami-id-789",
		}

		awsEnv.EC2API.DescribeImagesOutput.Set(&ec2.DescribeImagesOutput{
			Images: []*ec2.Image{
				{
					Name:         aws.String("test-ami-1"),
					ImageId:      aws.String("ami-id-123"),
					CreationDate: aws.String(time.Now().Format(time.RFC3339)),
					Architecture: aws.String("x86_64"),
					Tags: []*ec2.Tag{
						{Key: aws.String("Name"), Value: aws.String("test-ami-1")},
						{Key: aws.String("foo"), Value: aws.String("bar")},
					},
				},
				{
					Name:         aws.String("test-ami-2"),
					ImageId:      aws.String("ami-id-456"),
					CreationDate: aws.String(time.Now().Add(time.Minute).Format(time.RFC3339)),
					Architecture: aws.String("x86_64"),
					Tags: []*ec2.Tag{
						{Key: aws.String("Name"), Value: aws.String("test-ami-2")},
						{Key: aws.String("foo"), Value: aws.String("bar")},
					},
				},
				{
					Name:         aws.String("test-ami-3"),
					ImageId:      aws.String("ami-id-789"),
					CreationDate: aws.String(time.Now().Add(2 * time.Minute).Format(time.RFC3339)),
					Architecture: aws.String("x86_64"),
					Tags: []*ec2.Tag{
						{Key: aws.String("Name"), Value: aws.String("test-ami-3")},
						{Key: aws.String("foo"), Value: aws.String("bar")},
					},
				},
			},
		})
		nodeClass.Spec.AMISelectorTerms = nil
		ExpectApplied(ctx, env.Client, nodeClass)
		ExpectObjectReconciled(ctx, env.Client, statusController, nodeClass)
		nodeClass = ExpectExists(ctx, env.Client, nodeClass)
		Expect(nodeClass.Status.AMIs).To(Equal([]v1.AMI{
			{
				Name: "test-ami-3",
				ID:   "ami-id-789",
				Requirements: []corev1.NodeSelectorRequirement{
					{
						Key:      corev1.LabelArchStable,
						Operator: corev1.NodeSelectorOpIn,
						Values:   []string{karpv1.ArchitectureArm64},
					},
					{
						Key:      v1.LabelInstanceGPUCount,
						Operator: corev1.NodeSelectorOpDoesNotExist,
					},
					{
						Key:      v1.LabelInstanceAcceleratorCount,
						Operator: corev1.NodeSelectorOpDoesNotExist,
					},
				},
			},
			{
				Name: "test-ami-2",
				ID:   "ami-id-456",
				Requirements: []corev1.NodeSelectorRequirement{
					{
						Key:      corev1.LabelArchStable,
						Operator: corev1.NodeSelectorOpIn,
						Values:   []string{karpv1.ArchitectureAmd64},
					},
					{
						Key:      v1.LabelInstanceGPUCount,
						Operator: corev1.NodeSelectorOpExists,
					},
				},
			},
			{
				Name: "test-ami-2",
				ID:   "ami-id-456",
				Requirements: []corev1.NodeSelectorRequirement{
					{
						Key:      corev1.LabelArchStable,
						Operator: corev1.NodeSelectorOpIn,
						Values:   []string{karpv1.ArchitectureAmd64},
					},
					{
						Key:      v1.LabelInstanceAcceleratorCount,
						Operator: corev1.NodeSelectorOpExists,
					},
				},
			},
			{
				Name: "test-ami-1",
				ID:   "ami-id-123",
				Requirements: []corev1.NodeSelectorRequirement{
					{
						Key:      corev1.LabelArchStable,
						Operator: corev1.NodeSelectorOpIn,
						Values:   []string{karpv1.ArchitectureAmd64},
					},
					{
						Key:      v1.LabelInstanceGPUCount,
						Operator: corev1.NodeSelectorOpDoesNotExist,
					},
					{
						Key:      v1.LabelInstanceAcceleratorCount,
						Operator: corev1.NodeSelectorOpDoesNotExist,
					},
				},
			},
		}))
<<<<<<< HEAD
		Expect(nodeClass.StatusConditions().IsTrue(v1beta1.ConditionTypeAMIsReady)).To(BeTrue())
=======
		Expect(nodeClass.StatusConditions().IsTrue(v1.ConditionTypeAMIsReady)).To(BeTrue())
>>>>>>> 6601d90a
	})
	It("should resolve amiSelector AMis and requirements into status when all SSM aliases don't resolve", func() {
		version := lo.Must(awsEnv.VersionProvider.Get(ctx))
		// This parameter set doesn't include any of the Nvidia AMIs
		awsEnv.SSMAPI.Parameters = map[string]string{
			fmt.Sprintf("/aws/service/bottlerocket/aws-k8s-%s/x86_64/latest/image_id", version): "ami-id-123",
			fmt.Sprintf("/aws/service/bottlerocket/aws-k8s-%s/arm64/latest/image_id", version):  "ami-id-456",
		}
		nodeClass.Spec.AMIFamily = &v1.AMIFamilyBottlerocket
		nodeClass.Spec.AMISelectorTerms = nil
		awsEnv.EC2API.DescribeImagesOutput.Set(&ec2.DescribeImagesOutput{
			Images: []*ec2.Image{
				{
					Name:         aws.String("test-ami-1"),
					ImageId:      aws.String("ami-id-123"),
					CreationDate: aws.String(time.Now().Format(time.RFC3339)),
					Architecture: aws.String("x86_64"),
					Tags: []*ec2.Tag{
						{Key: aws.String("Name"), Value: aws.String("test-ami-1")},
						{Key: aws.String("foo"), Value: aws.String("bar")},
					},
				},
				{
					Name:         aws.String("test-ami-2"),
					ImageId:      aws.String("ami-id-456"),
					CreationDate: aws.String(time.Now().Add(time.Minute).Format(time.RFC3339)),
					Architecture: aws.String("arm64"),
					Tags: []*ec2.Tag{
						{Key: aws.String("Name"), Value: aws.String("test-ami-2")},
						{Key: aws.String("foo"), Value: aws.String("bar")},
					},
				},
			},
		})
		ExpectApplied(ctx, env.Client, nodeClass)
		ExpectObjectReconciled(ctx, env.Client, statusController, nodeClass)
		nodeClass = ExpectExists(ctx, env.Client, nodeClass)

		Expect(nodeClass.Status.AMIs).To(Equal([]v1.AMI{
			{
				Name: "test-ami-2",
				ID:   "ami-id-456",
				Requirements: []corev1.NodeSelectorRequirement{
					{
						Key:      corev1.LabelArchStable,
						Operator: corev1.NodeSelectorOpIn,
						Values:   []string{karpv1.ArchitectureArm64},
					},
					{
						Key:      v1.LabelInstanceGPUCount,
						Operator: corev1.NodeSelectorOpDoesNotExist,
					},
					{
						Key:      v1.LabelInstanceAcceleratorCount,
						Operator: corev1.NodeSelectorOpDoesNotExist,
					},
				},
			},
			{
				Name: "test-ami-1",
				ID:   "ami-id-123",
				Requirements: []corev1.NodeSelectorRequirement{
					{
						Key:      corev1.LabelArchStable,
						Operator: corev1.NodeSelectorOpIn,
						Values:   []string{karpv1.ArchitectureAmd64},
					},
					{
						Key:      v1.LabelInstanceGPUCount,
						Operator: corev1.NodeSelectorOpDoesNotExist,
					},
					{
						Key:      v1.LabelInstanceAcceleratorCount,
						Operator: corev1.NodeSelectorOpDoesNotExist,
					},
				},
			},
		}))
<<<<<<< HEAD
		Expect(nodeClass.StatusConditions().IsTrue(v1beta1.ConditionTypeAMIsReady)).To(BeTrue())
=======
		Expect(nodeClass.StatusConditions().IsTrue(v1.ConditionTypeAMIsReady)).To(BeTrue())
>>>>>>> 6601d90a
	})
	It("Should resolve a valid AMI selector", func() {
		ExpectApplied(ctx, env.Client, nodeClass)
		ExpectObjectReconciled(ctx, env.Client, statusController, nodeClass)
		nodeClass = ExpectExists(ctx, env.Client, nodeClass)
		Expect(nodeClass.Status.AMIs).To(Equal(
			[]v1.AMI{
				{
					Name: "test-ami-3",
					ID:   "ami-test3",
					Requirements: []corev1.NodeSelectorRequirement{{
						Key:      corev1.LabelArchStable,
						Operator: corev1.NodeSelectorOpIn,
						Values:   []string{karpv1.ArchitectureAmd64},
					},
					},
				},
			},
		))
<<<<<<< HEAD
		Expect(nodeClass.StatusConditions().IsTrue(v1beta1.ConditionTypeAMIsReady)).To(BeTrue())
=======
		Expect(nodeClass.StatusConditions().IsTrue(v1.ConditionTypeAMIsReady)).To(BeTrue())
>>>>>>> 6601d90a
	})
	It("should get error when resolving AMIs and have status condition set to false", func() {
		awsEnv.EC2API.NextError.Set(fmt.Errorf("unable to resolve AMI"))
		ExpectApplied(ctx, env.Client, nodeClass)
		ExpectObjectReconcileFailed(ctx, env.Client, statusController, nodeClass)
		nodeClass = ExpectExists(ctx, env.Client, nodeClass)
<<<<<<< HEAD
		Expect(nodeClass.StatusConditions().IsTrue(v1beta1.ConditionTypeAMIsReady)).To(BeFalse())
=======
		Expect(nodeClass.StatusConditions().IsTrue(v1.ConditionTypeAMIsReady)).To(BeFalse())
>>>>>>> 6601d90a
	})
})<|MERGE_RESOLUTION|>--- conflicted
+++ resolved
@@ -205,11 +205,7 @@
 				},
 			},
 		}))
-<<<<<<< HEAD
-		Expect(nodeClass.StatusConditions().IsTrue(v1beta1.ConditionTypeAMIsReady)).To(BeTrue())
-=======
 		Expect(nodeClass.StatusConditions().IsTrue(v1.ConditionTypeAMIsReady)).To(BeTrue())
->>>>>>> 6601d90a
 	})
 	It("should resolve amiSelector AMis and requirements into status when all SSM aliases don't resolve", func() {
 		version := lo.Must(awsEnv.VersionProvider.Get(ctx))
@@ -288,11 +284,7 @@
 				},
 			},
 		}))
-<<<<<<< HEAD
-		Expect(nodeClass.StatusConditions().IsTrue(v1beta1.ConditionTypeAMIsReady)).To(BeTrue())
-=======
 		Expect(nodeClass.StatusConditions().IsTrue(v1.ConditionTypeAMIsReady)).To(BeTrue())
->>>>>>> 6601d90a
 	})
 	It("Should resolve a valid AMI selector", func() {
 		ExpectApplied(ctx, env.Client, nodeClass)
@@ -312,21 +304,13 @@
 				},
 			},
 		))
-<<<<<<< HEAD
-		Expect(nodeClass.StatusConditions().IsTrue(v1beta1.ConditionTypeAMIsReady)).To(BeTrue())
-=======
 		Expect(nodeClass.StatusConditions().IsTrue(v1.ConditionTypeAMIsReady)).To(BeTrue())
->>>>>>> 6601d90a
 	})
 	It("should get error when resolving AMIs and have status condition set to false", func() {
 		awsEnv.EC2API.NextError.Set(fmt.Errorf("unable to resolve AMI"))
 		ExpectApplied(ctx, env.Client, nodeClass)
 		ExpectObjectReconcileFailed(ctx, env.Client, statusController, nodeClass)
 		nodeClass = ExpectExists(ctx, env.Client, nodeClass)
-<<<<<<< HEAD
-		Expect(nodeClass.StatusConditions().IsTrue(v1beta1.ConditionTypeAMIsReady)).To(BeFalse())
-=======
 		Expect(nodeClass.StatusConditions().IsTrue(v1.ConditionTypeAMIsReady)).To(BeFalse())
->>>>>>> 6601d90a
 	})
 })