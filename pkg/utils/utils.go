/*
Licensed under the Apache License, Version 2.0 (the "License");
you may not use this file except in compliance with the License.
You may obtain a copy of the License at

    http://www.apache.org/licenses/LICENSE-2.0

Unless required by applicable law or agreed to in writing, software
distributed under the License is distributed on an "AS IS" BASIS,
WITHOUT WARRANTIES OR CONDITIONS OF ANY KIND, either express or implied.
See the License for the specific language governing permissions and
limitations under the License.
*/

package utils

import (
	"fmt"
	"regexp"

<<<<<<< HEAD
	"knative.dev/pkg/ptr"
=======
	v1 "k8s.io/api/core/v1"

	corev1alpha1 "github.com/aws/karpenter-core/pkg/apis/v1alpha1"
>>>>>>> e21cb6cc
)

// ParseInstanceID parses the provider ID stored on the node to get the instance ID
// associated with a node
<<<<<<< HEAD
func ParseInstanceID(providerID string) (*string, error) {
=======
func ParseInstanceID(node *v1.Node) (string, error) {
>>>>>>> e21cb6cc
	r := regexp.MustCompile(`aws:///(?P<AZ>.*)/(?P<InstanceID>.*)`)
	matches := r.FindStringSubmatch(providerID)
	if matches == nil {
<<<<<<< HEAD
		return nil, fmt.Errorf("parsing instance id %s", providerID)
=======
		return "", fmt.Errorf("parsing instance id %s", node.Spec.ProviderID)
	}
	for i, name := range r.SubexpNames() {
		if name == "InstanceID" {
			return matches[i], nil
		}
	}
	return "", fmt.Errorf("parsing instance id %s", node.Spec.ProviderID)
}

// ParseInstanceID parses the provider ID stored on the node to get the instance ID
// associated with a node
func ParseMachineInstanceID(machine *corev1alpha1.Machine) (string, error) {
	r := regexp.MustCompile(`aws:///(?P<AZ>.*)/(?P<InstanceID>.*)`)
	matches := r.FindStringSubmatch(machine.Status.ProviderID)
	if matches == nil {
		return "", fmt.Errorf("parsing instance id %s", machine.Status.ProviderID)
>>>>>>> e21cb6cc
	}
	for i, name := range r.SubexpNames() {
		if name == "InstanceID" {
			return matches[i], nil
		}
	}
<<<<<<< HEAD
	return nil, fmt.Errorf("parsing instance id %s", providerID)
=======
	return "", fmt.Errorf("parsing instance id %s", machine.Status.ProviderID)
>>>>>>> e21cb6cc
}<|MERGE_RESOLUTION|>--- conflicted
+++ resolved
@@ -17,56 +17,20 @@
 import (
 	"fmt"
 	"regexp"
-
-<<<<<<< HEAD
-	"knative.dev/pkg/ptr"
-=======
-	v1 "k8s.io/api/core/v1"
-
-	corev1alpha1 "github.com/aws/karpenter-core/pkg/apis/v1alpha1"
->>>>>>> e21cb6cc
 )
 
 // ParseInstanceID parses the provider ID stored on the node to get the instance ID
 // associated with a node
-<<<<<<< HEAD
-func ParseInstanceID(providerID string) (*string, error) {
-=======
-func ParseInstanceID(node *v1.Node) (string, error) {
->>>>>>> e21cb6cc
+func ParseInstanceID(providerID string) (string, error) {
 	r := regexp.MustCompile(`aws:///(?P<AZ>.*)/(?P<InstanceID>.*)`)
 	matches := r.FindStringSubmatch(providerID)
 	if matches == nil {
-<<<<<<< HEAD
-		return nil, fmt.Errorf("parsing instance id %s", providerID)
-=======
-		return "", fmt.Errorf("parsing instance id %s", node.Spec.ProviderID)
+		return "", fmt.Errorf("parsing instance id %s", providerID)
 	}
 	for i, name := range r.SubexpNames() {
 		if name == "InstanceID" {
 			return matches[i], nil
 		}
 	}
-	return "", fmt.Errorf("parsing instance id %s", node.Spec.ProviderID)
-}
-
-// ParseInstanceID parses the provider ID stored on the node to get the instance ID
-// associated with a node
-func ParseMachineInstanceID(machine *corev1alpha1.Machine) (string, error) {
-	r := regexp.MustCompile(`aws:///(?P<AZ>.*)/(?P<InstanceID>.*)`)
-	matches := r.FindStringSubmatch(machine.Status.ProviderID)
-	if matches == nil {
-		return "", fmt.Errorf("parsing instance id %s", machine.Status.ProviderID)
->>>>>>> e21cb6cc
-	}
-	for i, name := range r.SubexpNames() {
-		if name == "InstanceID" {
-			return matches[i], nil
-		}
-	}
-<<<<<<< HEAD
-	return nil, fmt.Errorf("parsing instance id %s", providerID)
-=======
-	return "", fmt.Errorf("parsing instance id %s", machine.Status.ProviderID)
->>>>>>> e21cb6cc
+	return "", fmt.Errorf("parsing instance id %s", providerID)
 }