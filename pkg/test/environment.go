/*
Licensed under the Apache License, Version 2.0 (the "License");
you may not use this file except in compliance with the License.
You may obtain a copy of the License at

    http://www.apache.org/licenses/LICENSE-2.0

Unless required by applicable law or agreed to in writing, software
distributed under the License is distributed on an "AS IS" BASIS,
WITHOUT WARRANTIES OR CONDITIONS OF ANY KIND, either express or implied.
See the License for the specific language governing permissions and
limitations under the License.
*/

package test

import (
	"context"
	"net"

	"knative.dev/pkg/ptr"

	"github.com/patrickmn/go-cache"

	awscache "github.com/aws/karpenter/pkg/cache"
	"github.com/aws/karpenter/pkg/fake"
	"github.com/aws/karpenter/pkg/providers/amifamily"
	"github.com/aws/karpenter/pkg/providers/hostresourcegroup"
	"github.com/aws/karpenter/pkg/providers/instance"
	"github.com/aws/karpenter/pkg/providers/instanceprofile"
	"github.com/aws/karpenter/pkg/providers/instancetype"
	"github.com/aws/karpenter/pkg/providers/launchtemplate"
	"github.com/aws/karpenter/pkg/providers/license"
	"github.com/aws/karpenter/pkg/providers/placementgroup"
	"github.com/aws/karpenter/pkg/providers/pricing"
	"github.com/aws/karpenter/pkg/providers/securitygroup"
	"github.com/aws/karpenter/pkg/providers/subnet"
	"github.com/aws/karpenter/pkg/providers/version"

	coretest "github.com/aws/karpenter-core/pkg/test"

	crmetrics "sigs.k8s.io/controller-runtime/pkg/metrics"
)

type Environment struct {
	// API
<<<<<<< HEAD
	EC2API            *fake.EC2API
	SSMAPI            *fake.SSMAPI
	PricingAPI        *fake.PricingAPI
	LicenseManagerAPI *fake.LicenseManagerAPI
	ResourceGroupsAPI *fake.ResourceGroupsAPI
=======
	EC2API     *fake.EC2API
	SSMAPI     *fake.SSMAPI
	IAMAPI     *fake.IAMAPI
	PricingAPI *fake.PricingAPI
>>>>>>> 27ad1710

	// Cache
	EC2Cache                  *cache.Cache
	KubernetesVersionCache    *cache.Cache
	InstanceTypeCache         *cache.Cache
	UnavailableOfferingsCache *awscache.UnavailableOfferings
	LaunchTemplateCache       *cache.Cache
	SubnetCache               *cache.Cache
	SecurityGroupCache        *cache.Cache
<<<<<<< HEAD
	LicenseCache              *cache.Cache
	HostResourceGroupCache    *cache.Cache
	PlacementGroupCache       *cache.Cache

	// Providers
	InstanceTypesProvider     *instancetype.Provider
	InstanceProvider          *instance.Provider
	SubnetProvider            *subnet.Provider
	SecurityGroupProvider     *securitygroup.Provider
	PricingProvider           *pricing.Provider
	AMIProvider               *amifamily.Provider
	AMIResolver               *amifamily.Resolver
	VersionProvider           *version.Provider
	LaunchTemplateProvider    *launchtemplate.Provider
	LicenseProvider           *license.Provider
	HostResourceGroupProvider *hostresourcegroup.Provider
	PlacementGroupProvider    *placementgroup.Provider
=======
	InstanceProfileCache      *cache.Cache

	// Providers
	InstanceTypesProvider   *instancetype.Provider
	InstanceProvider        *instance.Provider
	SubnetProvider          *subnet.Provider
	SecurityGroupProvider   *securitygroup.Provider
	InstanceProfileProvider *instanceprofile.Provider
	PricingProvider         *pricing.Provider
	AMIProvider             *amifamily.Provider
	AMIResolver             *amifamily.Resolver
	VersionProvider         *version.Provider
	LaunchTemplateProvider  *launchtemplate.Provider
>>>>>>> 27ad1710
}

func NewEnvironment(ctx context.Context, env *coretest.Environment) *Environment {
	// API
<<<<<<< HEAD
	ec2api := &fake.EC2API{}
	ssmapi := &fake.SSMAPI{}
	lmapi := &fake.LicenseManagerAPI{}
	rgapi := &fake.ResourceGroupsAPI{}
=======
	ec2api := fake.NewEC2API()
	ssmapi := fake.NewSSMAPI()
	iamapi := fake.NewIAMAPI()
>>>>>>> 27ad1710

	// cache
	ec2Cache := cache.New(awscache.DefaultTTL, awscache.DefaultCleanupInterval)
	kubernetesVersionCache := cache.New(awscache.DefaultTTL, awscache.DefaultCleanupInterval)
	instanceTypeCache := cache.New(awscache.DefaultTTL, awscache.DefaultCleanupInterval)
	unavailableOfferingsCache := awscache.NewUnavailableOfferings()
	launchTemplateCache := cache.New(awscache.DefaultTTL, awscache.DefaultCleanupInterval)
	subnetCache := cache.New(awscache.DefaultTTL, awscache.DefaultCleanupInterval)
	securityGroupCache := cache.New(awscache.DefaultTTL, awscache.DefaultCleanupInterval)
<<<<<<< HEAD
	licenseCache := cache.New(awscache.DefaultTTL, awscache.DefaultCleanupInterval)
	hostResourceGroupsCache := cache.New(awscache.DefaultTTL, awscache.DefaultCleanupInterval)
	placementGroupCache := cache.New(awscache.DefaultTTL, awscache.DefaultCleanupInterval)
=======
	instanceProfileCache := cache.New(awscache.DefaultTTL, awscache.DefaultCleanupInterval)
>>>>>>> 27ad1710
	fakePricingAPI := &fake.PricingAPI{}

	// Providers
	pricingProvider := pricing.NewProvider(ctx, fakePricingAPI, ec2api, fake.DefaultRegion)
	subnetProvider := subnet.NewProvider(ec2api, subnetCache)
	securityGroupProvider := securitygroup.NewProvider(ec2api, securityGroupCache)
	versionProvider := version.NewProvider(env.KubernetesInterface, kubernetesVersionCache)
	instanceProfileProvider := instanceprofile.NewProvider(fake.DefaultRegion, iamapi, instanceProfileCache)
	amiProvider := amifamily.NewProvider(versionProvider, ssmapi, ec2api, ec2Cache)
<<<<<<< HEAD
	licenseProvider := license.NewProvider(lmapi, licenseCache)
	hostResourceGroupProvider := hostresourcegroup.NewProvider(rgapi, hostResourceGroupsCache)
	placementGroupProvider := placementgroup.NewProvider(ec2api, placementGroupCache)

	amiResolver := amifamily.New(amiProvider, licenseProvider, hostResourceGroupProvider, placementGroupProvider)
	instanceTypesProvider := instancetype.NewProvider("", instanceTypeCache, ec2api, subnetProvider, unavailableOfferingsCache, pricingProvider)
=======
	amiResolver := amifamily.New(amiProvider)
	instanceTypesProvider := instancetype.NewProvider(fake.DefaultRegion, instanceTypeCache, ec2api, subnetProvider, unavailableOfferingsCache, pricingProvider)
>>>>>>> 27ad1710
	launchTemplateProvider :=
		launchtemplate.NewProvider(
			ctx,
			launchTemplateCache,
			ec2api,
			amiResolver,
			securityGroupProvider,
			subnetProvider,
			instanceProfileProvider,
			ptr.String("ca-bundle"),
			make(chan struct{}),
			net.ParseIP("10.0.100.10"),
			"https://test-cluster",
		)
	instanceProvider :=
		instance.NewProvider(ctx,
			"",
			ec2api,
			unavailableOfferingsCache,
			instanceTypesProvider,
			subnetProvider,
			launchTemplateProvider,
		)

	return &Environment{
<<<<<<< HEAD
		EC2API:            ec2api,
		SSMAPI:            ssmapi,
		LicenseManagerAPI: lmapi,
		PricingAPI:        fakePricingAPI,
		ResourceGroupsAPI: rgapi,
=======
		EC2API:     ec2api,
		SSMAPI:     ssmapi,
		IAMAPI:     iamapi,
		PricingAPI: fakePricingAPI,
>>>>>>> 27ad1710

		EC2Cache:                  ec2Cache,
		KubernetesVersionCache:    kubernetesVersionCache,
		InstanceTypeCache:         instanceTypeCache,
		LaunchTemplateCache:       launchTemplateCache,
		SubnetCache:               subnetCache,
		SecurityGroupCache:        securityGroupCache,
		InstanceProfileCache:      instanceProfileCache,
		UnavailableOfferingsCache: unavailableOfferingsCache,
<<<<<<< HEAD
		LicenseCache:              licenseCache,

		InstanceTypesProvider:     instanceTypesProvider,
		InstanceProvider:          instanceProvider,
		SubnetProvider:            subnetProvider,
		SecurityGroupProvider:     securityGroupProvider,
		PricingProvider:           pricingProvider,
		AMIProvider:               amiProvider,
		AMIResolver:               amiResolver,
		VersionProvider:           versionProvider,
		LaunchTemplateProvider:    launchTemplateProvider,
		LicenseProvider:           licenseProvider,
		HostResourceGroupProvider: hostResourceGroupProvider,
		PlacementGroupProvider:    placementGroupProvider,
=======

		InstanceTypesProvider:   instanceTypesProvider,
		InstanceProvider:        instanceProvider,
		SubnetProvider:          subnetProvider,
		SecurityGroupProvider:   securityGroupProvider,
		LaunchTemplateProvider:  launchTemplateProvider,
		InstanceProfileProvider: instanceProfileProvider,
		PricingProvider:         pricingProvider,
		AMIProvider:             amiProvider,
		AMIResolver:             amiResolver,
		VersionProvider:         versionProvider,
>>>>>>> 27ad1710
	}
}

func (env *Environment) Reset() {
	env.EC2API.Reset()
	env.SSMAPI.Reset()
<<<<<<< HEAD
	env.LicenseManagerAPI.Reset()
	env.ResourceGroupsAPI.Reset()
=======
	env.IAMAPI.Reset()
>>>>>>> 27ad1710
	env.PricingAPI.Reset()
	env.PricingProvider.Reset()

	env.EC2Cache.Flush()
	env.KubernetesVersionCache.Flush()
	env.InstanceTypeCache.Flush()
	env.UnavailableOfferingsCache.Flush()
	env.LaunchTemplateCache.Flush()
	env.SubnetCache.Flush()
	env.SecurityGroupCache.Flush()
<<<<<<< HEAD
	env.LicenseCache.Flush()
=======
	env.InstanceProfileCache.Flush()
>>>>>>> 27ad1710

	mfs, err := crmetrics.Registry.Gather()
	if err != nil {
		for _, mf := range mfs {
			for _, metric := range mf.GetMetric() {
				if metric != nil {
					metric.Reset()
				}
			}
		}
	}
}<|MERGE_RESOLUTION|>--- conflicted
+++ resolved
@@ -44,18 +44,12 @@
 
 type Environment struct {
 	// API
-<<<<<<< HEAD
 	EC2API            *fake.EC2API
 	SSMAPI            *fake.SSMAPI
+	IAMAPI            *fake.IAMAPI
 	PricingAPI        *fake.PricingAPI
 	LicenseManagerAPI *fake.LicenseManagerAPI
 	ResourceGroupsAPI *fake.ResourceGroupsAPI
-=======
-	EC2API     *fake.EC2API
-	SSMAPI     *fake.SSMAPI
-	IAMAPI     *fake.IAMAPI
-	PricingAPI *fake.PricingAPI
->>>>>>> 27ad1710
 
 	// Cache
 	EC2Cache                  *cache.Cache
@@ -65,7 +59,7 @@
 	LaunchTemplateCache       *cache.Cache
 	SubnetCache               *cache.Cache
 	SecurityGroupCache        *cache.Cache
-<<<<<<< HEAD
+	InstanceProfileCache      *cache.Cache
 	LicenseCache              *cache.Cache
 	HostResourceGroupCache    *cache.Cache
 	PlacementGroupCache       *cache.Cache
@@ -75,6 +69,7 @@
 	InstanceProvider          *instance.Provider
 	SubnetProvider            *subnet.Provider
 	SecurityGroupProvider     *securitygroup.Provider
+	InstanceProfileProvider   *instanceprofile.Provider
 	PricingProvider           *pricing.Provider
 	AMIProvider               *amifamily.Provider
 	AMIResolver               *amifamily.Resolver
@@ -83,35 +78,15 @@
 	LicenseProvider           *license.Provider
 	HostResourceGroupProvider *hostresourcegroup.Provider
 	PlacementGroupProvider    *placementgroup.Provider
-=======
-	InstanceProfileCache      *cache.Cache
-
-	// Providers
-	InstanceTypesProvider   *instancetype.Provider
-	InstanceProvider        *instance.Provider
-	SubnetProvider          *subnet.Provider
-	SecurityGroupProvider   *securitygroup.Provider
-	InstanceProfileProvider *instanceprofile.Provider
-	PricingProvider         *pricing.Provider
-	AMIProvider             *amifamily.Provider
-	AMIResolver             *amifamily.Resolver
-	VersionProvider         *version.Provider
-	LaunchTemplateProvider  *launchtemplate.Provider
->>>>>>> 27ad1710
 }
 
 func NewEnvironment(ctx context.Context, env *coretest.Environment) *Environment {
 	// API
-<<<<<<< HEAD
-	ec2api := &fake.EC2API{}
-	ssmapi := &fake.SSMAPI{}
-	lmapi := &fake.LicenseManagerAPI{}
-	rgapi := &fake.ResourceGroupsAPI{}
-=======
 	ec2api := fake.NewEC2API()
 	ssmapi := fake.NewSSMAPI()
 	iamapi := fake.NewIAMAPI()
->>>>>>> 27ad1710
+	lmapi := &fake.LicenseManagerAPI{}
+	rgapi := &fake.ResourceGroupsAPI{}
 
 	// cache
 	ec2Cache := cache.New(awscache.DefaultTTL, awscache.DefaultCleanupInterval)
@@ -121,13 +96,10 @@
 	launchTemplateCache := cache.New(awscache.DefaultTTL, awscache.DefaultCleanupInterval)
 	subnetCache := cache.New(awscache.DefaultTTL, awscache.DefaultCleanupInterval)
 	securityGroupCache := cache.New(awscache.DefaultTTL, awscache.DefaultCleanupInterval)
-<<<<<<< HEAD
 	licenseCache := cache.New(awscache.DefaultTTL, awscache.DefaultCleanupInterval)
 	hostResourceGroupsCache := cache.New(awscache.DefaultTTL, awscache.DefaultCleanupInterval)
 	placementGroupCache := cache.New(awscache.DefaultTTL, awscache.DefaultCleanupInterval)
-=======
 	instanceProfileCache := cache.New(awscache.DefaultTTL, awscache.DefaultCleanupInterval)
->>>>>>> 27ad1710
 	fakePricingAPI := &fake.PricingAPI{}
 
 	// Providers
@@ -137,17 +109,12 @@
 	versionProvider := version.NewProvider(env.KubernetesInterface, kubernetesVersionCache)
 	instanceProfileProvider := instanceprofile.NewProvider(fake.DefaultRegion, iamapi, instanceProfileCache)
 	amiProvider := amifamily.NewProvider(versionProvider, ssmapi, ec2api, ec2Cache)
-<<<<<<< HEAD
 	licenseProvider := license.NewProvider(lmapi, licenseCache)
 	hostResourceGroupProvider := hostresourcegroup.NewProvider(rgapi, hostResourceGroupsCache)
 	placementGroupProvider := placementgroup.NewProvider(ec2api, placementGroupCache)
 
 	amiResolver := amifamily.New(amiProvider, licenseProvider, hostResourceGroupProvider, placementGroupProvider)
-	instanceTypesProvider := instancetype.NewProvider("", instanceTypeCache, ec2api, subnetProvider, unavailableOfferingsCache, pricingProvider)
-=======
-	amiResolver := amifamily.New(amiProvider)
 	instanceTypesProvider := instancetype.NewProvider(fake.DefaultRegion, instanceTypeCache, ec2api, subnetProvider, unavailableOfferingsCache, pricingProvider)
->>>>>>> 27ad1710
 	launchTemplateProvider :=
 		launchtemplate.NewProvider(
 			ctx,
@@ -173,18 +140,12 @@
 		)
 
 	return &Environment{
-<<<<<<< HEAD
 		EC2API:            ec2api,
 		SSMAPI:            ssmapi,
+		IAMAPI:            iamapi,
 		LicenseManagerAPI: lmapi,
 		PricingAPI:        fakePricingAPI,
 		ResourceGroupsAPI: rgapi,
-=======
-		EC2API:     ec2api,
-		SSMAPI:     ssmapi,
-		IAMAPI:     iamapi,
-		PricingAPI: fakePricingAPI,
->>>>>>> 27ad1710
 
 		EC2Cache:                  ec2Cache,
 		KubernetesVersionCache:    kubernetesVersionCache,
@@ -194,46 +155,30 @@
 		SecurityGroupCache:        securityGroupCache,
 		InstanceProfileCache:      instanceProfileCache,
 		UnavailableOfferingsCache: unavailableOfferingsCache,
-<<<<<<< HEAD
 		LicenseCache:              licenseCache,
 
 		InstanceTypesProvider:     instanceTypesProvider,
 		InstanceProvider:          instanceProvider,
 		SubnetProvider:            subnetProvider,
 		SecurityGroupProvider:     securityGroupProvider,
+		LaunchTemplateProvider:    launchTemplateProvider,
+		InstanceProfileProvider:   instanceProfileProvider,
 		PricingProvider:           pricingProvider,
 		AMIProvider:               amiProvider,
 		AMIResolver:               amiResolver,
 		VersionProvider:           versionProvider,
-		LaunchTemplateProvider:    launchTemplateProvider,
 		LicenseProvider:           licenseProvider,
 		HostResourceGroupProvider: hostResourceGroupProvider,
 		PlacementGroupProvider:    placementGroupProvider,
-=======
-
-		InstanceTypesProvider:   instanceTypesProvider,
-		InstanceProvider:        instanceProvider,
-		SubnetProvider:          subnetProvider,
-		SecurityGroupProvider:   securityGroupProvider,
-		LaunchTemplateProvider:  launchTemplateProvider,
-		InstanceProfileProvider: instanceProfileProvider,
-		PricingProvider:         pricingProvider,
-		AMIProvider:             amiProvider,
-		AMIResolver:             amiResolver,
-		VersionProvider:         versionProvider,
->>>>>>> 27ad1710
 	}
 }
 
 func (env *Environment) Reset() {
 	env.EC2API.Reset()
 	env.SSMAPI.Reset()
-<<<<<<< HEAD
 	env.LicenseManagerAPI.Reset()
 	env.ResourceGroupsAPI.Reset()
-=======
 	env.IAMAPI.Reset()
->>>>>>> 27ad1710
 	env.PricingAPI.Reset()
 	env.PricingProvider.Reset()
 
@@ -244,11 +189,8 @@
 	env.LaunchTemplateCache.Flush()
 	env.SubnetCache.Flush()
 	env.SecurityGroupCache.Flush()
-<<<<<<< HEAD
 	env.LicenseCache.Flush()
-=======
 	env.InstanceProfileCache.Flush()
->>>>>>> 27ad1710
 
 	mfs, err := crmetrics.Registry.Gather()
 	if err != nil {
