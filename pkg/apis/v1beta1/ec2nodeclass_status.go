--- conflicted
+++ resolved
@@ -14,14 +14,10 @@
 
 package v1beta1
 
-<<<<<<< HEAD
-import v1 "k8s.io/api/core/v1"
-=======
 import (
 	op "github.com/awslabs/operatorpkg/status"
-	corev1beta1 "sigs.k8s.io/karpenter/pkg/apis/v1beta1"
+	v1 "k8s.io/api/core/v1"
 )
->>>>>>> 9751fd0f
 
 // Subnet contains resolved Subnet selector values utilized for node launch
 type Subnet struct {
