--- conflicted
+++ resolved
@@ -120,13 +120,8 @@
 	amis.Sort()
 	uniqueAMIs := lo.Uniq(lo.Map(amis, func(a AMI, _ int) string { return a.AmiID }))
 	if p.cm.HasChanged(fmt.Sprintf("amis/%s", nodeClass.Name), uniqueAMIs) {
-<<<<<<< HEAD
-		logging.FromContext(ctx).With(
-			"ids", uniqueAMIs).Debugf("discovered amis")
-=======
 		log.FromContext(ctx).WithValues(
 			"ids", uniqueAMIs).V(1).Info("discovered amis")
->>>>>>> a1167de3
 	}
 	return amis, nil
 }
