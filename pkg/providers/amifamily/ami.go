--- conflicted
+++ resolved
@@ -42,10 +42,6 @@
 	"github.com/aws/karpenter-core/pkg/scheduling"
 	"github.com/aws/karpenter-core/pkg/utils/functional"
 	"github.com/aws/karpenter-core/pkg/utils/pretty"
-<<<<<<< HEAD
-	"github.com/aws/karpenter-core/pkg/utils/resources"
-=======
->>>>>>> f03cacce
 	"github.com/aws/karpenter-core/pkg/utils/sets"
 )
 
@@ -101,46 +97,22 @@
 	return version, nil
 }
 
-<<<<<<< HEAD
-// MapInstanceTypes returns a set of AMIIDs and corresponding instance types. AMI may vary due to architecture, accelerator, etc
-// If AMI overrides are specified in the AWSNodeTemplate, then only those AMIs will be chosen.
-=======
 // MapInstanceTypes returns a map of AMIIDs that are the most recent on creationDate to compatible instancetypes
->>>>>>> f03cacce
 func MapInstanceTypes(amis []AMI, instanceTypes []*cloudprovider.InstanceType) map[string][]*cloudprovider.InstanceType {
 	amiIDs := map[string][]*cloudprovider.InstanceType{}
 
 	for _, instanceType := range instanceTypes {
 		for _, ami := range amis {
-<<<<<<< HEAD
-			if !resources.IsZero(instanceType.Capacity[v1alpha1.ResourceAWSNeuron]) {
-				if err := ami.Requirements.Compatible(
-					scheduling.NewRequirements(
-						scheduling.NewRequirement(v1alpha1.LabelInstanceGPUManufacturer, v1.NodeSelectorOpIn, v1alpha1.NVIDIAGPU, v1alpha1.AWSNeuron)),
-				); err == nil {
-					amiIDs[ami.AmiID] = append(amiIDs[ami.AmiID], instanceType)
-					break
-				}
-			} else if err := instanceType.Requirements.Compatible(ami.Requirements); err == nil {
-=======
 			if err := instanceType.Requirements.Compatible(ami.Requirements); err == nil {
->>>>>>> f03cacce
 				amiIDs[ami.AmiID] = append(amiIDs[ami.AmiID], instanceType)
 				break
 			}
-
 		}
 	}
 	return amiIDs
 }
 
-<<<<<<< HEAD
-// Returning a list of AMIs with its associated requirements
-// the AMIs are sorted by creation date in descending order.
-// If creation date is nil, the AMIs will be sorted by name in ascending order.
-=======
 // Get Returning a list of AMIs with its associated requirements
->>>>>>> f03cacce
 func (p *Provider) Get(ctx context.Context, nodeTemplate *v1alpha1.AWSNodeTemplate, options *Options) ([]AMI, error) {
 	var err error
 	var amis []AMI
@@ -154,19 +126,6 @@
 		if err != nil {
 			return nil, err
 		}
-<<<<<<< HEAD
-
-	}
-	amis = sortAMIsByCreationDate(amis)
-	if len(nodeTemplate.Spec.AMISelector) != 0 {
-		amis = groupAMIsByRequirements(amis)
-	}
-
-	return amis, nil
-}
-
-// Getting the most recent AMIs, by creation date, that have a unique set of requirements
-=======
 	}
 	amis = sortAMIsByCreationDate(amis)
 	amis = groupAMIsByRequirements(amis)
@@ -174,7 +133,6 @@
 }
 
 // groupAMIsByRequirements gets the most recent AMIs, by creation date, that have a unique set of requirements
->>>>>>> f03cacce
 func groupAMIsByRequirements(amis []AMI) []AMI {
 	var result []AMI
 	requirementsHash := sets.New[uint64]()
@@ -301,17 +259,11 @@
 	return filters, owners
 }
 
-<<<<<<< HEAD
-func sortAMIsByCreationDate(amis []AMI) []AMI {
-	sort.Slice(amis, func(i, j int) bool {
-		if amis[i].CreationDate != "" {
-=======
 // sortAMIsByCreationDate the AMIs are sorted by creation date in descending order.
 // If creation date is nil or two AMIs have the same creation date, the AMIs will be sorted by name in ascending order.
 func sortAMIsByCreationDate(amis []AMI) []AMI {
 	sort.Slice(amis, func(i, j int) bool {
 		if amis[i].CreationDate != "" || amis[j].CreationDate != "" {
->>>>>>> f03cacce
 			itime, _ := time.Parse(time.RFC3339, amis[i].CreationDate)
 			jtime, _ := time.Parse(time.RFC3339, amis[j].CreationDate)
 			if itime.Unix() != jtime.Unix() {
