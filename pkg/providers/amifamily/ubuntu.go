/*
Licensed under the Apache License, Version 2.0 (the "License");
you may not use this file except in compliance with the License.
You may obtain a copy of the License at

    http://www.apache.org/licenses/LICENSE-2.0

Unless required by applicable law or agreed to in writing, software
distributed under the License is distributed on an "AS IS" BASIS,
WITHOUT WARRANTIES OR CONDITIONS OF ANY KIND, either express or implied.
See the License for the specific language governing permissions and
limitations under the License.
*/

package amifamily

import (
	"fmt"

	"github.com/aws/aws-sdk-go/aws"
	v1 "k8s.io/api/core/v1"

	"github.com/aws/karpenter/pkg/apis/v1alpha1"
	"github.com/aws/karpenter/pkg/providers/amifamily/bootstrap"

	"github.com/aws/karpenter-core/pkg/apis/v1alpha5"
	"github.com/aws/karpenter-core/pkg/cloudprovider"
	"github.com/aws/karpenter-core/pkg/scheduling"
)

type Ubuntu struct {
	DefaultFamily
	*Options
}

<<<<<<< HEAD
// SSMAlias returns the AMI Alias to query SSM
func (u Ubuntu) DefaultAMIs(version string) []SSMAliasOutput {
	return []SSMAliasOutput{
		// AMD64
=======
// DefaultAMIs returns the AMI name, and Requirements, with an SSM query
func (u Ubuntu) DefaultAMIs(version string) []DefaultAMIOutput {
	return []DefaultAMIOutput{
>>>>>>> f03cacce
		{
			Name:  fmt.Sprintf("ubuntu-20.4-eks-%s-%s", version, v1alpha5.ArchitectureAmd64),
			Query: fmt.Sprintf("/aws/service/canonical/ubuntu/eks/20.04/%s/stable/current/%s/hvm/ebs-gp2/ami-id", version, v1alpha5.ArchitectureAmd64),
			Requirements: scheduling.NewRequirements(
				scheduling.NewRequirement(v1.LabelArchStable, v1.NodeSelectorOpIn, v1alpha5.ArchitectureAmd64),
			),
		},
<<<<<<< HEAD
		// ARM64
=======
>>>>>>> f03cacce
		{
			Name:  fmt.Sprintf("ubuntu-20.4-eks-%s-%s", version, v1alpha5.ArchitectureArm64),
			Query: fmt.Sprintf("/aws/service/canonical/ubuntu/eks/20.04/%s/stable/current/%s/hvm/ebs-gp2/ami-id", version, v1alpha5.ArchitectureArm64),
			Requirements: scheduling.NewRequirements(
				scheduling.NewRequirement(v1.LabelArchStable, v1.NodeSelectorOpIn, v1alpha5.ArchitectureArm64),
			),
		},
	}
}

// UserData returns the default userdata script for the AMI Family
func (u Ubuntu) UserData(kubeletConfig *v1alpha5.KubeletConfiguration, taints []v1.Taint, labels map[string]string, caBundle *string, _ []*cloudprovider.InstanceType, customUserData *string) bootstrap.Bootstrapper {
	return bootstrap.EKS{
		Options: bootstrap.Options{
			ClusterName:             u.Options.ClusterName,
			ClusterEndpoint:         u.Options.ClusterEndpoint,
			AWSENILimitedPodDensity: u.Options.AWSENILimitedPodDensity,
			KubeletConfig:           kubeletConfig,
			Taints:                  taints,
			Labels:                  labels,
			CABundle:                caBundle,
			CustomUserData:          customUserData,
		},
	}
}

// DefaultBlockDeviceMappings returns the default block device mappings for the AMI Family
func (u Ubuntu) DefaultBlockDeviceMappings() []*v1alpha1.BlockDeviceMapping {
	return []*v1alpha1.BlockDeviceMapping{{
		DeviceName: u.EphemeralBlockDevice(),
		EBS:        &DefaultEBS,
	}}
}

func (u Ubuntu) EphemeralBlockDevice() *string {
	return aws.String("/dev/sda1")
}<|MERGE_RESOLUTION|>--- conflicted
+++ resolved
@@ -33,16 +33,9 @@
 	*Options
 }
 
-<<<<<<< HEAD
-// SSMAlias returns the AMI Alias to query SSM
-func (u Ubuntu) DefaultAMIs(version string) []SSMAliasOutput {
-	return []SSMAliasOutput{
-		// AMD64
-=======
 // DefaultAMIs returns the AMI name, and Requirements, with an SSM query
 func (u Ubuntu) DefaultAMIs(version string) []DefaultAMIOutput {
 	return []DefaultAMIOutput{
->>>>>>> f03cacce
 		{
 			Name:  fmt.Sprintf("ubuntu-20.4-eks-%s-%s", version, v1alpha5.ArchitectureAmd64),
 			Query: fmt.Sprintf("/aws/service/canonical/ubuntu/eks/20.04/%s/stable/current/%s/hvm/ebs-gp2/ami-id", version, v1alpha5.ArchitectureAmd64),
@@ -50,10 +43,6 @@
 				scheduling.NewRequirement(v1.LabelArchStable, v1.NodeSelectorOpIn, v1alpha5.ArchitectureAmd64),
 			),
 		},
-<<<<<<< HEAD
-		// ARM64
-=======
->>>>>>> f03cacce
 		{
 			Name:  fmt.Sprintf("ubuntu-20.4-eks-%s-%s", version, v1alpha5.ArchitectureArm64),
 			Query: fmt.Sprintf("/aws/service/canonical/ubuntu/eks/20.04/%s/stable/current/%s/hvm/ebs-gp2/ami-id", version, v1alpha5.ArchitectureArm64),
