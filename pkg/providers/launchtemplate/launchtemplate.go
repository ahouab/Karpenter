/*
Licensed under the Apache License, Version 2.0 (the "License");
you may not use this file except in compliance with the License.
You may obtain a copy of the License at

    http://www.apache.org/licenses/LICENSE-2.0

Unless required by applicable law or agreed to in writing, software
distributed under the License is distributed on an "AS IS" BASIS,
WITHOUT WARRANTIES OR CONDITIONS OF ANY KIND, either express or implied.
See the License for the specific language governing permissions and
limitations under the License.
*/

package launchtemplate

import (
	"context"
	"errors"
	"fmt"
	"math"
	"net"
	"strings"
	"sync"
	"time"

	"github.com/aws/aws-sdk-go/aws"
	"github.com/aws/aws-sdk-go/service/ec2"
	"github.com/aws/aws-sdk-go/service/ec2/ec2iface"
	"github.com/mitchellh/hashstructure/v2"
	"github.com/patrickmn/go-cache"
	"github.com/samber/lo"
	v1 "k8s.io/api/core/v1"
	"k8s.io/apimachinery/pkg/api/resource"
	"knative.dev/pkg/logging"
	"knative.dev/pkg/ptr"

	corev1beta1 "github.com/aws/karpenter-core/pkg/apis/v1beta1"
	"github.com/aws/karpenter/pkg/apis/settings"
	"github.com/aws/karpenter/pkg/apis/v1beta1"
	awserrors "github.com/aws/karpenter/pkg/errors"
	"github.com/aws/karpenter/pkg/operator/options"
	"github.com/aws/karpenter/pkg/providers/amifamily"
	"github.com/aws/karpenter/pkg/providers/instanceprofile"
	"github.com/aws/karpenter/pkg/providers/securitygroup"
	"github.com/aws/karpenter/pkg/providers/subnet"
	"github.com/aws/karpenter/pkg/utils"

	"github.com/aws/karpenter-core/pkg/cloudprovider"
	"github.com/aws/karpenter-core/pkg/utils/pretty"
)

const (
	launchTemplateNameFormat = "karpenter.k8s.aws/%s"
	karpenterManagedTagKey   = "karpenter.k8s.aws/cluster"
)

type LaunchTemplate struct {
	Name          string
	InstanceTypes []*cloudprovider.InstanceType
	ImageID       string
}

type Provider struct {
	sync.Mutex
	ec2api                  ec2iface.EC2API
	amiFamily               *amifamily.Resolver
	securityGroupProvider   *securitygroup.Provider
	subnetProvider          *subnet.Provider
	instanceProfileProvider *instanceprofile.Provider
	cache                   *cache.Cache
	caBundle                *string
	cm                      *pretty.ChangeMonitor
	KubeDNSIP               net.IP
	ClusterEndpoint         string
}

func NewProvider(ctx context.Context, cache *cache.Cache, ec2api ec2iface.EC2API, amiFamily *amifamily.Resolver,
	securityGroupProvider *securitygroup.Provider, subnetProvider *subnet.Provider, instanceProfileProvider *instanceprofile.Provider,
	caBundle *string, startAsync <-chan struct{}, kubeDNSIP net.IP, clusterEndpoint string) *Provider {
	l := &Provider{
		ec2api:                  ec2api,
		amiFamily:               amiFamily,
		securityGroupProvider:   securityGroupProvider,
		subnetProvider:          subnetProvider,
		instanceProfileProvider: instanceProfileProvider,
		cache:                   cache,
		caBundle:                caBundle,
		cm:                      pretty.NewChangeMonitor(),
		KubeDNSIP:               kubeDNSIP,
		ClusterEndpoint:         clusterEndpoint,
	}
	l.cache.OnEvicted(l.cachedEvictedFunc(ctx))
	go func() {
		// only hydrate cache once elected leader
		select {
		case <-startAsync:
		case <-ctx.Done():
			return
		}
		l.hydrateCache(ctx)
	}()
	return l
}

func (p *Provider) EnsureAll(ctx context.Context, nodeClass *v1beta1.EC2NodeClass, nodeClaim *corev1beta1.NodeClaim,
	instanceTypes []*cloudprovider.InstanceType, capacityType string, tags map[string]string) ([]*LaunchTemplate, error) {

	p.Lock()
	defer p.Unlock()
	// If Launch Template is directly specified then just use it
	if nodeClass.Spec.LaunchTemplateName != nil {
		return []*LaunchTemplate{{Name: ptr.StringValue(nodeClass.Spec.LaunchTemplateName), InstanceTypes: instanceTypes}}, nil
	}

	options, err := p.createAMIOptions(ctx, nodeClass, lo.Assign(nodeClaim.Labels, map[string]string{corev1beta1.CapacityTypeLabelKey: capacityType}), tags)
	if err != nil {
		return nil, err
	}
	resolvedLaunchTemplates, err := p.amiFamily.Resolve(ctx, nodeClass, nodeClaim, instanceTypes, options)
	if err != nil {
		return nil, err
	}
	var launchTemplates []*LaunchTemplate
	for _, resolvedLaunchTemplate := range resolvedLaunchTemplates {
		// Ensure the launch template exists, or create it
		ec2LaunchTemplate, err := p.ensureLaunchTemplate(ctx, capacityType, resolvedLaunchTemplate)
		if err != nil {
			return nil, err
		}
		launchTemplates = append(launchTemplates, &LaunchTemplate{Name: *ec2LaunchTemplate.LaunchTemplateName, InstanceTypes: resolvedLaunchTemplate.InstanceTypes, ImageID: resolvedLaunchTemplate.AMIID})
	}
	return launchTemplates, nil
}

// Invalidate deletes a launch template from cache if it exists
func (p *Provider) Invalidate(ctx context.Context, ltName string, ltID string) {
	ctx = logging.WithLogger(ctx, logging.FromContext(ctx).With("launch-template-name", ltName, "launch-template-id", ltID))
	p.Lock()
	defer p.Unlock()
	defer p.cache.OnEvicted(p.cachedEvictedFunc(ctx))
	p.cache.OnEvicted(nil)
	logging.FromContext(ctx).Debugf("invalidating launch template in the cache because it no longer exists")
	p.cache.Delete(ltName)
}

func launchTemplateName(options *amifamily.LaunchTemplate) string {
	hash, err := hashstructure.Hash(options, hashstructure.FormatV2, &hashstructure.HashOptions{SlicesAsSets: true})
	if err != nil {
		panic(fmt.Sprintf("hashing launch template, %s", err))
	}
	return fmt.Sprintf(launchTemplateNameFormat, fmt.Sprint(hash))
}

func (p *Provider) createAMIOptions(ctx context.Context, nodeClass *v1beta1.EC2NodeClass, labels, tags map[string]string) (*amifamily.Options, error) {
	// Remove any labels passed into userData that are prefixed with "node-restriction.kubernetes.io" since the kubelet can't
	// register the node with any labels from this domain: https://kubernetes.io/docs/reference/access-authn-authz/admission-controllers/#noderestriction
	for k := range labels {
		if strings.HasPrefix(k, v1.LabelNamespaceNodeRestriction) {
			delete(labels, k)
		}
	}
	instanceProfile, err := p.getInstanceProfile(ctx, nodeClass)
	if err != nil {
		return nil, err
	}
	// Get constrained security groups
	securityGroups, err := p.securityGroupProvider.List(ctx, nodeClass)
	if err != nil {
		return nil, err
	}
	if len(securityGroups) == 0 {
		return nil, fmt.Errorf("no security groups exist given constraints")
	}
	options := &amifamily.Options{
		ClusterName:             options.FromContext(ctx).ClusterName,
		ClusterEndpoint:         p.ClusterEndpoint,
		AWSENILimitedPodDensity: settings.FromContext(ctx).EnableENILimitedPodDensity,
		InstanceProfile:         instanceProfile,
		SecurityGroups: lo.Map(securityGroups, func(s *ec2.SecurityGroup, _ int) v1beta1.SecurityGroup {
			return v1beta1.SecurityGroup{ID: aws.StringValue(s.GroupId), Name: aws.StringValue(s.GroupName)}
		}),
		Tags:      tags,
		Labels:    labels,
		CABundle:  p.caBundle,
		KubeDNSIP: p.KubeDNSIP,
	}
	if ok, err := p.subnetProvider.CheckAnyPublicIPAssociations(ctx, nodeClass); err != nil {
		return nil, err
	} else if !ok {
		// If all referenced subnets do not assign public IPv4 addresses to EC2 instances therein, we explicitly set
		// AssociatePublicIpAddress to 'false' in the Launch Template, generated based on this configuration struct.
		// This is done to help comply with AWS account policies that require explicitly setting of that field to 'false'.
		// https://github.com/aws/karpenter/issues/3815
		options.AssociatePublicIPAddress = aws.Bool(false)
	}
	return options, nil
}

func (p *Provider) ensureLaunchTemplate(ctx context.Context, capacityType string, options *amifamily.LaunchTemplate) (*ec2.LaunchTemplate, error) {
	var launchTemplate *ec2.LaunchTemplate
	name := launchTemplateName(options)
	ctx = logging.WithLogger(ctx, logging.FromContext(ctx).With("launch-template-name", name))
	// Read from cache
	if launchTemplate, ok := p.cache.Get(name); ok {
		p.cache.SetDefault(name, launchTemplate)
		return launchTemplate.(*ec2.LaunchTemplate), nil
	}
	// Attempt to find an existing LT.
	output, err := p.ec2api.DescribeLaunchTemplatesWithContext(ctx, &ec2.DescribeLaunchTemplatesInput{
		LaunchTemplateNames: []*string{aws.String(name)},
	})
	// Create LT if one doesn't exist
	if awserrors.IsNotFound(err) {
		launchTemplate, err = p.createLaunchTemplate(ctx, capacityType, options)
		if err != nil {
			return nil, fmt.Errorf("creating launch template, %w", err)
		}
	} else if err != nil {
		return nil, fmt.Errorf("describing launch templates, %w", err)
	} else if len(output.LaunchTemplates) != 1 {
		return nil, fmt.Errorf("expected to find one launch template, but found %d", len(output.LaunchTemplates))
	} else {
		if p.cm.HasChanged("launchtemplate-"+name, name) {
			logging.FromContext(ctx).Debugf("discovered launch template")
		}
		launchTemplate = output.LaunchTemplates[0]
	}
	p.cache.SetDefault(name, launchTemplate)
	return launchTemplate, nil
}

func (p *Provider) createLaunchTemplate(ctx context.Context, capacityType string, options *amifamily.LaunchTemplate) (*ec2.LaunchTemplate, error) {
	userData, err := options.UserData.Script()
	if err != nil {
		return nil, err
	}
	launchTemplateDataTags := []*ec2.LaunchTemplateTagSpecificationRequest{
		{ResourceType: aws.String(ec2.ResourceTypeNetworkInterface), Tags: utils.MergeTags(options.Tags)},
	}
	// Add the spot-instances-request tag if trying to launch spot capacity
	if capacityType == corev1beta1.CapacityTypeSpot {
		launchTemplateDataTags = append(launchTemplateDataTags, &ec2.LaunchTemplateTagSpecificationRequest{ResourceType: aws.String(ec2.ResourceTypeSpotInstancesRequest), Tags: utils.MergeTags(options.Tags)})
	}
	networkInterface := p.generateNetworkInterface(options)
	output, err := p.ec2api.CreateLaunchTemplateWithContext(ctx, &ec2.CreateLaunchTemplateInput{
		LaunchTemplateName: aws.String(launchTemplateName(options)),
		LaunchTemplateData: &ec2.RequestLaunchTemplateData{
			BlockDeviceMappings: p.blockDeviceMappings(options.BlockDeviceMappings),
			IamInstanceProfile: &ec2.LaunchTemplateIamInstanceProfileSpecificationRequest{
				Name: aws.String(options.InstanceProfile),
			},
			Monitoring: &ec2.LaunchTemplatesMonitoringRequest{
				Enabled: aws.Bool(options.DetailedMonitoring),
			},
			// If the network interface is defined, the security groups are defined within it
			SecurityGroupIds: lo.Ternary(networkInterface != nil, nil, lo.Map(options.SecurityGroups, func(s v1beta1.SecurityGroup, _ int) *string { return aws.String(s.ID) })),
			UserData:         aws.String(userData),
			ImageId:          aws.String(options.AMIID),
			MetadataOptions: &ec2.LaunchTemplateInstanceMetadataOptionsRequest{
				HttpEndpoint:            options.MetadataOptions.HTTPEndpoint,
				HttpProtocolIpv6:        options.MetadataOptions.HTTPProtocolIPv6,
				HttpPutResponseHopLimit: options.MetadataOptions.HTTPPutResponseHopLimit,
				HttpTokens:              options.MetadataOptions.HTTPTokens,
			},
			NetworkInterfaces: networkInterface,
<<<<<<< HEAD
			TagSpecifications: []*ec2.LaunchTemplateTagSpecificationRequest{
				{ResourceType: aws.String(ec2.ResourceTypeNetworkInterface), Tags: utils.MergeTags(options.Tags)},
			},
			LicenseSpecifications: generateLicenseSpecification(options.Licenses),
			Placement:             generatePlacement(options.Placement),
=======
			TagSpecifications: launchTemplateDataTags,
>>>>>>> 29eaa32b
		},
		TagSpecifications: []*ec2.TagSpecification{
			{
				ResourceType: aws.String(ec2.ResourceTypeLaunchTemplate),
				Tags:         utils.MergeTags(options.Tags, map[string]string{karpenterManagedTagKey: options.ClusterName}),
			},
		},
	})
	if err != nil {
		return nil, err
	}
	logging.FromContext(ctx).With("id", aws.StringValue(output.LaunchTemplate.LaunchTemplateId)).Debugf("created launch template")
	return output.LaunchTemplate, nil
}

func generatePlacement(placement *amifamily.Placement) *ec2.LaunchTemplatePlacementRequest {
	if placement == nil {
		return nil
	}
	return &ec2.LaunchTemplatePlacementRequest{
		GroupName:            aws.String(placement.PlacementGroup),
		HostResourceGroupArn: aws.String(placement.HostResourceGroup),
	}

}

func generateLicenseSpecification(licenses []string) []*ec2.LaunchTemplateLicenseConfigurationRequest {
	var result []*ec2.LaunchTemplateLicenseConfigurationRequest
	if len(licenses) == 0 {
		return nil
	}
	for i := range licenses {
		result = append(result, &ec2.LaunchTemplateLicenseConfigurationRequest{LicenseConfigurationArn: aws.String(licenses[i])})

	}
	return result

}

// generateNetworkInterface generates a network interface for the launch template.
// If all referenced subnets do not assign public IPv4 addresses to EC2 instances therein, we explicitly set
// AssociatePublicIpAddress to 'false' in the Launch Template, generated based on this configuration struct.
// This is done to help comply with AWS account policies that require explicitly setting that field to 'false'.
// https://github.com/aws/karpenter/issues/3815
func (p *Provider) generateNetworkInterface(options *amifamily.LaunchTemplate) []*ec2.LaunchTemplateInstanceNetworkInterfaceSpecificationRequest {
	if options.AssociatePublicIPAddress != nil {
		return []*ec2.LaunchTemplateInstanceNetworkInterfaceSpecificationRequest{
			{
				AssociatePublicIpAddress: options.AssociatePublicIPAddress,
				DeviceIndex:              aws.Int64(0),
				Groups:                   lo.Map(options.SecurityGroups, func(s v1beta1.SecurityGroup, _ int) *string { return aws.String(s.ID) }),
			},
		}
	}
	return nil
}

func (p *Provider) blockDeviceMappings(blockDeviceMappings []*v1beta1.BlockDeviceMapping) []*ec2.LaunchTemplateBlockDeviceMappingRequest {
	if len(blockDeviceMappings) == 0 {
		// The EC2 API fails with empty slices and expects nil.
		return nil
	}
	var blockDeviceMappingsRequest []*ec2.LaunchTemplateBlockDeviceMappingRequest
	for _, blockDeviceMapping := range blockDeviceMappings {
		blockDeviceMappingsRequest = append(blockDeviceMappingsRequest, &ec2.LaunchTemplateBlockDeviceMappingRequest{
			DeviceName: blockDeviceMapping.DeviceName,
			Ebs: &ec2.LaunchTemplateEbsBlockDeviceRequest{
				DeleteOnTermination: blockDeviceMapping.EBS.DeleteOnTermination,
				Encrypted:           blockDeviceMapping.EBS.Encrypted,
				VolumeType:          blockDeviceMapping.EBS.VolumeType,
				Iops:                blockDeviceMapping.EBS.IOPS,
				Throughput:          blockDeviceMapping.EBS.Throughput,
				KmsKeyId:            blockDeviceMapping.EBS.KMSKeyID,
				SnapshotId:          blockDeviceMapping.EBS.SnapshotID,
				VolumeSize:          p.volumeSize(blockDeviceMapping.EBS.VolumeSize),
			},
		})
	}
	return blockDeviceMappingsRequest
}

// volumeSize returns a GiB scaled value from a resource quantity or nil if the resource quantity passed in is nil
func (p *Provider) volumeSize(quantity *resource.Quantity) *int64 {
	if quantity == nil {
		return nil
	}
	// Converts the value to Gi and rounds up the value to the nearest Gi
	return aws.Int64(int64(math.Ceil(quantity.AsApproximateFloat64() / math.Pow(2, 30))))
}

// hydrateCache queries for existing Launch Templates created by Karpenter for the current cluster and adds to the LT cache.
// Any error during hydration will result in a panic
func (p *Provider) hydrateCache(ctx context.Context) {
	clusterName := options.FromContext(ctx).ClusterName
	ctx = logging.WithLogger(ctx, logging.FromContext(ctx).With("tag-key", karpenterManagedTagKey, "tag-value", clusterName))
	if err := p.ec2api.DescribeLaunchTemplatesPagesWithContext(ctx, &ec2.DescribeLaunchTemplatesInput{
		Filters: []*ec2.Filter{{Name: aws.String(fmt.Sprintf("tag:%s", karpenterManagedTagKey)), Values: []*string{aws.String(clusterName)}}},
	}, func(output *ec2.DescribeLaunchTemplatesOutput, _ bool) bool {
		for _, lt := range output.LaunchTemplates {
			p.cache.SetDefault(*lt.LaunchTemplateName, lt)
		}
		return true
	}); err != nil {
		logging.FromContext(ctx).Errorf(fmt.Sprintf("Unable to hydrate the AWS launch template cache, %s", err))
	} else {
		logging.FromContext(ctx).With("count", p.cache.ItemCount()).Debugf("hydrated launch template cache")
	}
}

func (p *Provider) cachedEvictedFunc(ctx context.Context) func(string, interface{}) {
	return func(key string, lt interface{}) {
		p.Lock()
		defer p.Unlock()
		if _, expiration, _ := p.cache.GetWithExpiration(key); expiration.After(time.Now()) {
			return
		}
		launchTemplate := lt.(*ec2.LaunchTemplate)
		if _, err := p.ec2api.DeleteLaunchTemplate(&ec2.DeleteLaunchTemplateInput{LaunchTemplateId: launchTemplate.LaunchTemplateId}); err != nil {
			logging.FromContext(ctx).With("launch-template", launchTemplate.LaunchTemplateName).Errorf("failed to delete launch template, %v", err)
			return
		}
		logging.FromContext(ctx).With(
			"id", aws.StringValue(launchTemplate.LaunchTemplateId),
			"name", aws.StringValue(launchTemplate.LaunchTemplateName),
		).Debugf("deleted launch template")
	}
}

func (p *Provider) getInstanceProfile(ctx context.Context, nodeClass *v1beta1.EC2NodeClass) (string, error) {
	if nodeClass.Spec.InstanceProfile != nil {
		return aws.StringValue(nodeClass.Spec.InstanceProfile), nil
	}
	if nodeClass.Spec.Role != "" {
		if nodeClass.Status.InstanceProfile == "" {
			return "", cloudprovider.NewNodeClassNotReadyError(fmt.Errorf("instance profile hasn't resolved for role"))
		}
		return nodeClass.Status.InstanceProfile, nil
	}
	defaultProfile := settings.FromContext(ctx).DefaultInstanceProfile
	if defaultProfile == "" {
		return "", errors.New("neither spec.provider.instanceProfile nor --aws-default-instance-profile is specified")
	}
	return defaultProfile, nil
}<|MERGE_RESOLUTION|>--- conflicted
+++ resolved
@@ -264,15 +264,9 @@
 				HttpTokens:              options.MetadataOptions.HTTPTokens,
 			},
 			NetworkInterfaces: networkInterface,
-<<<<<<< HEAD
-			TagSpecifications: []*ec2.LaunchTemplateTagSpecificationRequest{
-				{ResourceType: aws.String(ec2.ResourceTypeNetworkInterface), Tags: utils.MergeTags(options.Tags)},
-			},
 			LicenseSpecifications: generateLicenseSpecification(options.Licenses),
 			Placement:             generatePlacement(options.Placement),
-=======
 			TagSpecifications: launchTemplateDataTags,
->>>>>>> 29eaa32b
 		},
 		TagSpecifications: []*ec2.TagSpecification{
 			{
