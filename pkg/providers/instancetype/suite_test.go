--- conflicted
+++ resolved
@@ -120,6 +120,7 @@
 								},
 							},
 						},
+						Kubelet: &corev1beta1.KubeletConfiguration{},
 						NodeClassRef: &corev1beta1.NodeClassReference{
 							Name: nodeClass.Name,
 						},
@@ -732,7 +733,21 @@
 		instanceInfo, err := awsEnv.InstanceTypesProvider.GetInstanceTypes(ctx)
 		Expect(err).To(BeNil())
 		for _, info := range instanceInfo {
-			it := newInstanceType(nodePool, nodeClass, info)
+			amiFamily := amifamily.GetAMIFamily(nodeClass.Spec.AMIFamily, &amifamily.Options{})
+			it := instancetype.NewInstanceType(ctx,
+				info,
+				fake.DefaultRegion,
+				nodeClass.Spec.BlockDeviceMappings,
+				nodeClass.Spec.InstanceStorePolicy,
+				nodePool.Spec.Template.Spec.Kubelet.MaxPods,
+				nodePool.Spec.Template.Spec.Kubelet.PodsPerCore,
+				nodePool.Spec.Template.Spec.Kubelet.KubeReserved,
+				nodePool.Spec.Template.Spec.Kubelet.SystemReserved,
+				nodePool.Spec.Template.Spec.Kubelet.EvictionHard,
+				nodePool.Spec.Template.Spec.Kubelet.EvictionSoft,
+				amiFamily,
+				nil,
+			)
 			Expect(it.Capacity.Pods().Value()).ToNot(BeNumerically("==", 110))
 		}
 	})
@@ -741,7 +756,21 @@
 		Expect(err).To(BeNil())
 
 		for _, info := range instanceInfo {
-			it := newInstanceType(nodePool, windowsNodeClass, info)
+			amiFamily := amifamily.GetAMIFamily(windowsNodeClass.Spec.AMIFamily, &amifamily.Options{})
+			it := instancetype.NewInstanceType(ctx,
+				info,
+				fake.DefaultRegion,
+				windowsNodeClass.Spec.BlockDeviceMappings,
+				windowsNodeClass.Spec.InstanceStorePolicy,
+				nodePool.Spec.Template.Spec.Kubelet.MaxPods,
+				nodePool.Spec.Template.Spec.Kubelet.PodsPerCore,
+				nodePool.Spec.Template.Spec.Kubelet.KubeReserved,
+				nodePool.Spec.Template.Spec.Kubelet.SystemReserved,
+				nodePool.Spec.Template.Spec.Kubelet.EvictionHard,
+				nodePool.Spec.Template.Spec.Kubelet.EvictionSoft,
+				amiFamily,
+				nil,
+			)
 			Expect(it.Capacity.Pods().Value()).To(BeNumerically("==", 110))
 		}
 	})
@@ -842,8 +871,21 @@
 		})
 		Context("System Reserved Resources", func() {
 			It("should use defaults when no kubelet is specified", func() {
-				nodePool.Spec.Template.Spec.Kubelet = &corev1beta1.KubeletConfiguration{}
-				it := newInstanceType(nodePool, nodeClass, info)
+				amiFamily := amifamily.GetAMIFamily(nodeClass.Spec.AMIFamily, &amifamily.Options{})
+				it := instancetype.NewInstanceType(ctx,
+					info,
+					fake.DefaultRegion,
+					nodeClass.Spec.BlockDeviceMappings,
+					nodeClass.Spec.InstanceStorePolicy,
+					nodePool.Spec.Template.Spec.Kubelet.MaxPods,
+					nodePool.Spec.Template.Spec.Kubelet.PodsPerCore,
+					nodePool.Spec.Template.Spec.Kubelet.KubeReserved,
+					nodePool.Spec.Template.Spec.Kubelet.SystemReserved,
+					nodePool.Spec.Template.Spec.Kubelet.EvictionHard,
+					nodePool.Spec.Template.Spec.Kubelet.EvictionSoft,
+					amiFamily,
+					nil,
+				)
 				Expect(it.Overhead.SystemReserved.Cpu().String()).To(Equal("0"))
 				Expect(it.Overhead.SystemReserved.Memory().String()).To(Equal("0"))
 				Expect(it.Overhead.SystemReserved.StorageEphemeral().String()).To(Equal("0"))
@@ -856,7 +898,21 @@
 						string(v1.ResourceEphemeralStorage): "10Gi",
 					},
 				}
-				it := newInstanceType(nodePool, nodeClass, info)
+				amiFamily := amifamily.GetAMIFamily(nodeClass.Spec.AMIFamily, &amifamily.Options{})
+				it := instancetype.NewInstanceType(ctx,
+					info,
+					fake.DefaultRegion,
+					nodeClass.Spec.BlockDeviceMappings,
+					nodeClass.Spec.InstanceStorePolicy,
+					nodePool.Spec.Template.Spec.Kubelet.MaxPods,
+					nodePool.Spec.Template.Spec.Kubelet.PodsPerCore,
+					nodePool.Spec.Template.Spec.Kubelet.KubeReserved,
+					nodePool.Spec.Template.Spec.Kubelet.SystemReserved,
+					nodePool.Spec.Template.Spec.Kubelet.EvictionHard,
+					nodePool.Spec.Template.Spec.Kubelet.EvictionSoft,
+					amiFamily,
+					nil,
+				)
 				Expect(it.Overhead.SystemReserved.Cpu().String()).To(Equal("2"))
 				Expect(it.Overhead.SystemReserved.Memory().String()).To(Equal("20Gi"))
 				Expect(it.Overhead.SystemReserved.StorageEphemeral().String()).To(Equal("10Gi"))
@@ -865,25 +921,31 @@
 		Context("Kube Reserved Resources", func() {
 			It("should use defaults when no kubelet is specified", func() {
 				nodePool.Spec.Template.Spec.Kubelet = &corev1beta1.KubeletConfiguration{}
-				it := newInstanceType(nodePool, nodeClass, info)
+				amiFamily := amifamily.GetAMIFamily(nodeClass.Spec.AMIFamily, &amifamily.Options{})
+				it := instancetype.NewInstanceType(ctx,
+					info,
+					fake.DefaultRegion,
+					nodeClass.Spec.BlockDeviceMappings,
+					nodeClass.Spec.InstanceStorePolicy,
+					nodePool.Spec.Template.Spec.Kubelet.MaxPods,
+					nodePool.Spec.Template.Spec.Kubelet.PodsPerCore,
+					nodePool.Spec.Template.Spec.Kubelet.KubeReserved,
+					nodePool.Spec.Template.Spec.Kubelet.SystemReserved,
+					nodePool.Spec.Template.Spec.Kubelet.EvictionHard,
+					nodePool.Spec.Template.Spec.Kubelet.EvictionSoft,
+					amiFamily,
+					nil,
+				)
 				Expect(it.Overhead.KubeReserved.Cpu().String()).To(Equal("80m"))
 				Expect(it.Overhead.KubeReserved.Memory().String()).To(Equal("893Mi"))
 				Expect(it.Overhead.KubeReserved.StorageEphemeral().String()).To(Equal("1Gi"))
 			})
 			It("should override kube reserved when specified", func() {
-<<<<<<< HEAD
 				nodePool.Spec.Template.Spec.Kubelet = &corev1beta1.KubeletConfiguration{
-					SystemReserved: v1.ResourceList{
-						v1.ResourceCPU:              resource.MustParse("1"),
-						v1.ResourceMemory:           resource.MustParse("20Gi"),
-						v1.ResourceEphemeralStorage: resource.MustParse("1Gi"),
-=======
-				it := instancetype.NewInstanceType(ctx, info, &corev1beta1.KubeletConfiguration{
 					SystemReserved: map[string]string{
 						string(v1.ResourceCPU):              "1",
 						string(v1.ResourceMemory):           "20Gi",
 						string(v1.ResourceEphemeralStorage): "1Gi",
->>>>>>> 5c9d79d4
 					},
 					KubeReserved: map[string]string{
 						string(v1.ResourceCPU):              "2",
@@ -891,7 +953,21 @@
 						string(v1.ResourceEphemeralStorage): "2Gi",
 					},
 				}
-				it := newInstanceType(nodePool, nodeClass, info)
+				amiFamily := amifamily.GetAMIFamily(nodeClass.Spec.AMIFamily, &amifamily.Options{})
+				it := instancetype.NewInstanceType(ctx,
+					info,
+					fake.DefaultRegion,
+					nodeClass.Spec.BlockDeviceMappings,
+					nodeClass.Spec.InstanceStorePolicy,
+					nodePool.Spec.Template.Spec.Kubelet.MaxPods,
+					nodePool.Spec.Template.Spec.Kubelet.PodsPerCore,
+					nodePool.Spec.Template.Spec.Kubelet.KubeReserved,
+					nodePool.Spec.Template.Spec.Kubelet.SystemReserved,
+					nodePool.Spec.Template.Spec.Kubelet.EvictionHard,
+					nodePool.Spec.Template.Spec.Kubelet.EvictionSoft,
+					amiFamily,
+					nil,
+				)
 				Expect(it.Overhead.KubeReserved.Cpu().String()).To(Equal("2"))
 				Expect(it.Overhead.KubeReserved.Memory().String()).To(Equal("10Gi"))
 				Expect(it.Overhead.KubeReserved.StorageEphemeral().String()).To(Equal("2Gi"))
@@ -916,7 +992,21 @@
 							instancetype.MemoryAvailable: "500Mi",
 						},
 					}
-					it := newInstanceType(nodePool, nodeClass, info)
+					amiFamily := amifamily.GetAMIFamily(nodeClass.Spec.AMIFamily, &amifamily.Options{})
+					it := instancetype.NewInstanceType(ctx,
+						info,
+						fake.DefaultRegion,
+						nodeClass.Spec.BlockDeviceMappings,
+						nodeClass.Spec.InstanceStorePolicy,
+						nodePool.Spec.Template.Spec.Kubelet.MaxPods,
+						nodePool.Spec.Template.Spec.Kubelet.PodsPerCore,
+						nodePool.Spec.Template.Spec.Kubelet.KubeReserved,
+						nodePool.Spec.Template.Spec.Kubelet.SystemReserved,
+						nodePool.Spec.Template.Spec.Kubelet.EvictionHard,
+						nodePool.Spec.Template.Spec.Kubelet.EvictionSoft,
+						amiFamily,
+						nil,
+					)
 					Expect(it.Overhead.EvictionThreshold.Memory().String()).To(Equal("500Mi"))
 				})
 				It("should override eviction threshold when specified as a percentage value", func() {
@@ -931,7 +1021,21 @@
 							instancetype.MemoryAvailable: "10%",
 						},
 					}
-					it := newInstanceType(nodePool, nodeClass, info)
+					amiFamily := amifamily.GetAMIFamily(nodeClass.Spec.AMIFamily, &amifamily.Options{})
+					it := instancetype.NewInstanceType(ctx,
+						info,
+						fake.DefaultRegion,
+						nodeClass.Spec.BlockDeviceMappings,
+						nodeClass.Spec.InstanceStorePolicy,
+						nodePool.Spec.Template.Spec.Kubelet.MaxPods,
+						nodePool.Spec.Template.Spec.Kubelet.PodsPerCore,
+						nodePool.Spec.Template.Spec.Kubelet.KubeReserved,
+						nodePool.Spec.Template.Spec.Kubelet.SystemReserved,
+						nodePool.Spec.Template.Spec.Kubelet.EvictionHard,
+						nodePool.Spec.Template.Spec.Kubelet.EvictionSoft,
+						amiFamily,
+						nil,
+					)
 					Expect(it.Overhead.EvictionThreshold.Memory().Value()).To(BeNumerically("~", float64(it.Capacity.Memory().Value())*0.1, 10))
 				})
 				It("should consider the eviction threshold disabled when specified as 100%", func() {
@@ -946,7 +1050,21 @@
 							instancetype.MemoryAvailable: "100%",
 						},
 					}
-					it := newInstanceType(nodePool, nodeClass, info)
+					amiFamily := amifamily.GetAMIFamily(nodeClass.Spec.AMIFamily, &amifamily.Options{})
+					it := instancetype.NewInstanceType(ctx,
+						info,
+						fake.DefaultRegion,
+						nodeClass.Spec.BlockDeviceMappings,
+						nodeClass.Spec.InstanceStorePolicy,
+						nodePool.Spec.Template.Spec.Kubelet.MaxPods,
+						nodePool.Spec.Template.Spec.Kubelet.PodsPerCore,
+						nodePool.Spec.Template.Spec.Kubelet.KubeReserved,
+						nodePool.Spec.Template.Spec.Kubelet.SystemReserved,
+						nodePool.Spec.Template.Spec.Kubelet.EvictionHard,
+						nodePool.Spec.Template.Spec.Kubelet.EvictionSoft,
+						amiFamily,
+						nil,
+					)
 					Expect(it.Overhead.EvictionThreshold.Memory().String()).To(Equal("0"))
 				})
 				It("should used default eviction threshold for memory when evictionHard not specified", func() {
@@ -961,7 +1079,21 @@
 							instancetype.MemoryAvailable: "50Mi",
 						},
 					}
-					it := newInstanceType(nodePool, nodeClass, info)
+					amiFamily := amifamily.GetAMIFamily(nodeClass.Spec.AMIFamily, &amifamily.Options{})
+					it := instancetype.NewInstanceType(ctx,
+						info,
+						fake.DefaultRegion,
+						nodeClass.Spec.BlockDeviceMappings,
+						nodeClass.Spec.InstanceStorePolicy,
+						nodePool.Spec.Template.Spec.Kubelet.MaxPods,
+						nodePool.Spec.Template.Spec.Kubelet.PodsPerCore,
+						nodePool.Spec.Template.Spec.Kubelet.KubeReserved,
+						nodePool.Spec.Template.Spec.Kubelet.SystemReserved,
+						nodePool.Spec.Template.Spec.Kubelet.EvictionHard,
+						nodePool.Spec.Template.Spec.Kubelet.EvictionSoft,
+						amiFamily,
+						nil,
+					)
 					Expect(it.Overhead.EvictionThreshold.Memory().String()).To(Equal("50Mi"))
 				})
 			})
@@ -978,7 +1110,21 @@
 							instancetype.MemoryAvailable: "500Mi",
 						},
 					}
-					it := newInstanceType(nodePool, nodeClass, info)
+					amiFamily := amifamily.GetAMIFamily(nodeClass.Spec.AMIFamily, &amifamily.Options{})
+					it := instancetype.NewInstanceType(ctx,
+						info,
+						fake.DefaultRegion,
+						nodeClass.Spec.BlockDeviceMappings,
+						nodeClass.Spec.InstanceStorePolicy,
+						nodePool.Spec.Template.Spec.Kubelet.MaxPods,
+						nodePool.Spec.Template.Spec.Kubelet.PodsPerCore,
+						nodePool.Spec.Template.Spec.Kubelet.KubeReserved,
+						nodePool.Spec.Template.Spec.Kubelet.SystemReserved,
+						nodePool.Spec.Template.Spec.Kubelet.EvictionHard,
+						nodePool.Spec.Template.Spec.Kubelet.EvictionSoft,
+						amiFamily,
+						nil,
+					)
 					Expect(it.Overhead.EvictionThreshold.Memory().String()).To(Equal("500Mi"))
 				})
 				It("should override eviction threshold when specified as a percentage value", func() {
@@ -996,7 +1142,21 @@
 							instancetype.MemoryAvailable: "10%",
 						},
 					}
-					it := newInstanceType(nodePool, nodeClass, info)
+					amiFamily := amifamily.GetAMIFamily(nodeClass.Spec.AMIFamily, &amifamily.Options{})
+					it := instancetype.NewInstanceType(ctx,
+						info,
+						fake.DefaultRegion,
+						nodeClass.Spec.BlockDeviceMappings,
+						nodeClass.Spec.InstanceStorePolicy,
+						nodePool.Spec.Template.Spec.Kubelet.MaxPods,
+						nodePool.Spec.Template.Spec.Kubelet.PodsPerCore,
+						nodePool.Spec.Template.Spec.Kubelet.KubeReserved,
+						nodePool.Spec.Template.Spec.Kubelet.SystemReserved,
+						nodePool.Spec.Template.Spec.Kubelet.EvictionHard,
+						nodePool.Spec.Template.Spec.Kubelet.EvictionSoft,
+						amiFamily,
+						nil,
+					)
 					Expect(it.Overhead.EvictionThreshold.Memory().Value()).To(BeNumerically("~", float64(it.Capacity.Memory().Value())*0.1, 10))
 				})
 				It("should consider the eviction threshold disabled when specified as 100%", func() {
@@ -1011,7 +1171,21 @@
 							instancetype.MemoryAvailable: "100%",
 						},
 					}
-					it := newInstanceType(nodePool, nodeClass, info)
+					amiFamily := amifamily.GetAMIFamily(nodeClass.Spec.AMIFamily, &amifamily.Options{})
+					it := instancetype.NewInstanceType(ctx,
+						info,
+						fake.DefaultRegion,
+						nodeClass.Spec.BlockDeviceMappings,
+						nodeClass.Spec.InstanceStorePolicy,
+						nodePool.Spec.Template.Spec.Kubelet.MaxPods,
+						nodePool.Spec.Template.Spec.Kubelet.PodsPerCore,
+						nodePool.Spec.Template.Spec.Kubelet.KubeReserved,
+						nodePool.Spec.Template.Spec.Kubelet.SystemReserved,
+						nodePool.Spec.Template.Spec.Kubelet.EvictionHard,
+						nodePool.Spec.Template.Spec.Kubelet.EvictionSoft,
+						amiFamily,
+						nil,
+					)
 					Expect(it.Overhead.EvictionThreshold.Memory().String()).To(Equal("0"))
 				})
 				It("should ignore eviction threshold when using Bottlerocket AMI", func() {
@@ -1030,13 +1204,41 @@
 							instancetype.MemoryAvailable: "10Gi",
 						},
 					}
-					it := newInstanceType(nodePool, nodeClass, info)
+					amiFamily := amifamily.GetAMIFamily(nodeClass.Spec.AMIFamily, &amifamily.Options{})
+					it := instancetype.NewInstanceType(ctx,
+						info,
+						fake.DefaultRegion,
+						nodeClass.Spec.BlockDeviceMappings,
+						nodeClass.Spec.InstanceStorePolicy,
+						nodePool.Spec.Template.Spec.Kubelet.MaxPods,
+						nodePool.Spec.Template.Spec.Kubelet.PodsPerCore,
+						nodePool.Spec.Template.Spec.Kubelet.KubeReserved,
+						nodePool.Spec.Template.Spec.Kubelet.SystemReserved,
+						nodePool.Spec.Template.Spec.Kubelet.EvictionHard,
+						nodePool.Spec.Template.Spec.Kubelet.EvictionSoft,
+						amiFamily,
+						nil,
+					)
 					Expect(it.Overhead.EvictionThreshold.Memory().String()).To(Equal("1Gi"))
 				})
 			})
 			It("should take the default eviction threshold when none is specified", func() {
 				nodePool.Spec.Template.Spec.Kubelet = &corev1beta1.KubeletConfiguration{}
-				it := newInstanceType(nodePool, nodeClass, info)
+				amiFamily := amifamily.GetAMIFamily(nodeClass.Spec.AMIFamily, &amifamily.Options{})
+				it := instancetype.NewInstanceType(ctx,
+					info,
+					fake.DefaultRegion,
+					nodeClass.Spec.BlockDeviceMappings,
+					nodeClass.Spec.InstanceStorePolicy,
+					nodePool.Spec.Template.Spec.Kubelet.MaxPods,
+					nodePool.Spec.Template.Spec.Kubelet.PodsPerCore,
+					nodePool.Spec.Template.Spec.Kubelet.KubeReserved,
+					nodePool.Spec.Template.Spec.Kubelet.SystemReserved,
+					nodePool.Spec.Template.Spec.Kubelet.EvictionHard,
+					nodePool.Spec.Template.Spec.Kubelet.EvictionSoft,
+					amiFamily,
+					nil,
+				)
 				Expect(it.Overhead.EvictionThreshold.Cpu().String()).To(Equal("0"))
 				Expect(it.Overhead.EvictionThreshold.Memory().String()).To(Equal("100Mi"))
 				Expect(it.Overhead.EvictionThreshold.StorageEphemeral().AsApproximateFloat64()).To(BeNumerically("~", resources.Quantity("2Gi").AsApproximateFloat64()))
@@ -1056,7 +1258,21 @@
 						instancetype.MemoryAvailable: "1Gi",
 					},
 				}
-				it := newInstanceType(nodePool, nodeClass, info)
+				amiFamily := amifamily.GetAMIFamily(nodeClass.Spec.AMIFamily, &amifamily.Options{})
+				it := instancetype.NewInstanceType(ctx,
+					info,
+					fake.DefaultRegion,
+					nodeClass.Spec.BlockDeviceMappings,
+					nodeClass.Spec.InstanceStorePolicy,
+					nodePool.Spec.Template.Spec.Kubelet.MaxPods,
+					nodePool.Spec.Template.Spec.Kubelet.PodsPerCore,
+					nodePool.Spec.Template.Spec.Kubelet.KubeReserved,
+					nodePool.Spec.Template.Spec.Kubelet.SystemReserved,
+					nodePool.Spec.Template.Spec.Kubelet.EvictionHard,
+					nodePool.Spec.Template.Spec.Kubelet.EvictionSoft,
+					amiFamily,
+					nil,
+				)
 				Expect(it.Overhead.EvictionThreshold.Memory().String()).To(Equal("3Gi"))
 			})
 			It("should take the greater of evictionHard and evictionSoft for overhead as a value", func() {
@@ -1074,7 +1290,21 @@
 						instancetype.MemoryAvailable: "5%",
 					},
 				}
-				it := newInstanceType(nodePool, nodeClass, info)
+				amiFamily := amifamily.GetAMIFamily(nodeClass.Spec.AMIFamily, &amifamily.Options{})
+				it := instancetype.NewInstanceType(ctx,
+					info,
+					fake.DefaultRegion,
+					nodeClass.Spec.BlockDeviceMappings,
+					nodeClass.Spec.InstanceStorePolicy,
+					nodePool.Spec.Template.Spec.Kubelet.MaxPods,
+					nodePool.Spec.Template.Spec.Kubelet.PodsPerCore,
+					nodePool.Spec.Template.Spec.Kubelet.KubeReserved,
+					nodePool.Spec.Template.Spec.Kubelet.SystemReserved,
+					nodePool.Spec.Template.Spec.Kubelet.EvictionHard,
+					nodePool.Spec.Template.Spec.Kubelet.EvictionSoft,
+					amiFamily,
+					nil,
+				)
 				Expect(it.Overhead.EvictionThreshold.Memory().Value()).To(BeNumerically("~", float64(it.Capacity.Memory().Value())*0.05, 10))
 			})
 			It("should take the greater of evictionHard and evictionSoft for overhead with mixed percentage/value", func() {
@@ -1092,7 +1322,21 @@
 						instancetype.MemoryAvailable: "1Gi",
 					},
 				}
-				it := newInstanceType(nodePool, nodeClass, info)
+				amiFamily := amifamily.GetAMIFamily(nodeClass.Spec.AMIFamily, &amifamily.Options{})
+				it := instancetype.NewInstanceType(ctx,
+					info,
+					fake.DefaultRegion,
+					nodeClass.Spec.BlockDeviceMappings,
+					nodeClass.Spec.InstanceStorePolicy,
+					nodePool.Spec.Template.Spec.Kubelet.MaxPods,
+					nodePool.Spec.Template.Spec.Kubelet.PodsPerCore,
+					nodePool.Spec.Template.Spec.Kubelet.KubeReserved,
+					nodePool.Spec.Template.Spec.Kubelet.SystemReserved,
+					nodePool.Spec.Template.Spec.Kubelet.EvictionHard,
+					nodePool.Spec.Template.Spec.Kubelet.EvictionSoft,
+					amiFamily,
+					nil,
+				)
 				Expect(it.Overhead.EvictionThreshold.Memory().Value()).To(BeNumerically("~", float64(it.Capacity.Memory().Value())*0.1, 10))
 			})
 		})
@@ -1101,11 +1345,39 @@
 			Expect(err).To(BeNil())
 			for _, info := range instanceInfo {
 				if *info.InstanceType == "t3.large" {
-					it := newInstanceType(nodePool, nodeClass, info)
+					amiFamily := amifamily.GetAMIFamily(nodeClass.Spec.AMIFamily, &amifamily.Options{})
+					it := instancetype.NewInstanceType(ctx,
+						info,
+						fake.DefaultRegion,
+						nodeClass.Spec.BlockDeviceMappings,
+						nodeClass.Spec.InstanceStorePolicy,
+						nodePool.Spec.Template.Spec.Kubelet.MaxPods,
+						nodePool.Spec.Template.Spec.Kubelet.PodsPerCore,
+						nodePool.Spec.Template.Spec.Kubelet.KubeReserved,
+						nodePool.Spec.Template.Spec.Kubelet.SystemReserved,
+						nodePool.Spec.Template.Spec.Kubelet.EvictionHard,
+						nodePool.Spec.Template.Spec.Kubelet.EvictionSoft,
+						amiFamily,
+						nil,
+					)
 					Expect(it.Capacity.Pods().Value()).To(BeNumerically("==", 35))
 				}
 				if *info.InstanceType == "m6idn.32xlarge" {
-					it := newInstanceType(nodePool, nodeClass, info)
+					amiFamily := amifamily.GetAMIFamily(nodeClass.Spec.AMIFamily, &amifamily.Options{})
+					it := instancetype.NewInstanceType(ctx,
+						info,
+						fake.DefaultRegion,
+						nodeClass.Spec.BlockDeviceMappings,
+						nodeClass.Spec.InstanceStorePolicy,
+						nodePool.Spec.Template.Spec.Kubelet.MaxPods,
+						nodePool.Spec.Template.Spec.Kubelet.PodsPerCore,
+						nodePool.Spec.Template.Spec.Kubelet.KubeReserved,
+						nodePool.Spec.Template.Spec.Kubelet.SystemReserved,
+						nodePool.Spec.Template.Spec.Kubelet.EvictionHard,
+						nodePool.Spec.Template.Spec.Kubelet.EvictionSoft,
+						amiFamily,
+						nil,
+					)
 					Expect(it.Capacity.Pods().Value()).To(BeNumerically("==", 345))
 				}
 			}
@@ -1117,7 +1389,21 @@
 				MaxPods: ptr.Int32(10),
 			}
 			for _, info := range instanceInfo {
-				it := newInstanceType(nodePool, nodeClass, info)
+				amiFamily := amifamily.GetAMIFamily(nodeClass.Spec.AMIFamily, &amifamily.Options{})
+				it := instancetype.NewInstanceType(ctx,
+					info,
+					fake.DefaultRegion,
+					nodeClass.Spec.BlockDeviceMappings,
+					nodeClass.Spec.InstanceStorePolicy,
+					nodePool.Spec.Template.Spec.Kubelet.MaxPods,
+					nodePool.Spec.Template.Spec.Kubelet.PodsPerCore,
+					nodePool.Spec.Template.Spec.Kubelet.KubeReserved,
+					nodePool.Spec.Template.Spec.Kubelet.SystemReserved,
+					nodePool.Spec.Template.Spec.Kubelet.EvictionHard,
+					nodePool.Spec.Template.Spec.Kubelet.EvictionSoft,
+					amiFamily,
+					nil,
+				)
 				Expect(it.Capacity.Pods().Value()).To(BeNumerically("==", 10))
 			}
 		})
@@ -1128,7 +1414,21 @@
 				MaxPods: ptr.Int32(10),
 			}
 			for _, info := range instanceInfo {
-				it := newInstanceType(nodePool, nodeClass, info)
+				amiFamily := amifamily.GetAMIFamily(nodeClass.Spec.AMIFamily, &amifamily.Options{})
+				it := instancetype.NewInstanceType(ctx,
+					info,
+					fake.DefaultRegion,
+					nodeClass.Spec.BlockDeviceMappings,
+					nodeClass.Spec.InstanceStorePolicy,
+					nodePool.Spec.Template.Spec.Kubelet.MaxPods,
+					nodePool.Spec.Template.Spec.Kubelet.PodsPerCore,
+					nodePool.Spec.Template.Spec.Kubelet.KubeReserved,
+					nodePool.Spec.Template.Spec.Kubelet.SystemReserved,
+					nodePool.Spec.Template.Spec.Kubelet.EvictionHard,
+					nodePool.Spec.Template.Spec.Kubelet.EvictionSoft,
+					amiFamily,
+					nil,
+				)
 				Expect(it.Capacity.Pods().Value()).To(BeNumerically("==", 10))
 			}
 		})
@@ -1143,7 +1443,21 @@
 				return *info.InstanceType == "t3.large"
 			})
 			Expect(ok).To(Equal(true))
-			it := newInstanceType(nodePool, nodeClass, t3Large)
+			amiFamily := amifamily.GetAMIFamily(nodeClass.Spec.AMIFamily, &amifamily.Options{})
+			it := instancetype.NewInstanceType(ctx,
+				t3Large,
+				fake.DefaultRegion,
+				nodeClass.Spec.BlockDeviceMappings,
+				nodeClass.Spec.InstanceStorePolicy,
+				nodePool.Spec.Template.Spec.Kubelet.MaxPods,
+				nodePool.Spec.Template.Spec.Kubelet.PodsPerCore,
+				nodePool.Spec.Template.Spec.Kubelet.KubeReserved,
+				nodePool.Spec.Template.Spec.Kubelet.SystemReserved,
+				nodePool.Spec.Template.Spec.Kubelet.EvictionHard,
+				nodePool.Spec.Template.Spec.Kubelet.EvictionSoft,
+				amiFamily,
+				nil,
+			)
 			// t3.large
 			// maxInterfaces = 3
 			// maxIPv4PerInterface = 12
@@ -1163,7 +1477,21 @@
 				return *info.InstanceType == "t3.large"
 			})
 			Expect(ok).To(Equal(true))
-			it := newInstanceType(nodePool, nodeClass, t3Large)
+			amiFamily := amifamily.GetAMIFamily(nodeClass.Spec.AMIFamily, &amifamily.Options{})
+			it := instancetype.NewInstanceType(ctx,
+				t3Large,
+				fake.DefaultRegion,
+				nodeClass.Spec.BlockDeviceMappings,
+				nodeClass.Spec.InstanceStorePolicy,
+				nodePool.Spec.Template.Spec.Kubelet.MaxPods,
+				nodePool.Spec.Template.Spec.Kubelet.PodsPerCore,
+				nodePool.Spec.Template.Spec.Kubelet.KubeReserved,
+				nodePool.Spec.Template.Spec.Kubelet.SystemReserved,
+				nodePool.Spec.Template.Spec.Kubelet.EvictionHard,
+				nodePool.Spec.Template.Spec.Kubelet.EvictionSoft,
+				amiFamily,
+				nil,
+			)
 			// t3.large
 			// maxInterfaces = 3
 			// maxIPv4PerInterface = 12
@@ -1180,7 +1508,21 @@
 				PodsPerCore: ptr.Int32(1),
 			}
 			for _, info := range instanceInfo {
-				it := newInstanceType(nodePool, nodeClass, info)
+				amiFamily := amifamily.GetAMIFamily(nodeClass.Spec.AMIFamily, &amifamily.Options{})
+				it := instancetype.NewInstanceType(ctx,
+					info,
+					fake.DefaultRegion,
+					nodeClass.Spec.BlockDeviceMappings,
+					nodeClass.Spec.InstanceStorePolicy,
+					nodePool.Spec.Template.Spec.Kubelet.MaxPods,
+					nodePool.Spec.Template.Spec.Kubelet.PodsPerCore,
+					nodePool.Spec.Template.Spec.Kubelet.KubeReserved,
+					nodePool.Spec.Template.Spec.Kubelet.SystemReserved,
+					nodePool.Spec.Template.Spec.Kubelet.EvictionHard,
+					nodePool.Spec.Template.Spec.Kubelet.EvictionSoft,
+					amiFamily,
+					nil,
+				)
 				Expect(it.Capacity.Pods().Value()).To(BeNumerically("==", ptr.Int64Value(info.VCpuInfo.DefaultVCpus)))
 			}
 		})
@@ -1192,7 +1534,21 @@
 				MaxPods:     ptr.Int32(20),
 			}
 			for _, info := range instanceInfo {
-				it := newInstanceType(nodePool, nodeClass, info)
+				amiFamily := amifamily.GetAMIFamily(nodeClass.Spec.AMIFamily, &amifamily.Options{})
+				it := instancetype.NewInstanceType(ctx,
+					info,
+					fake.DefaultRegion,
+					nodeClass.Spec.BlockDeviceMappings,
+					nodeClass.Spec.InstanceStorePolicy,
+					nodePool.Spec.Template.Spec.Kubelet.MaxPods,
+					nodePool.Spec.Template.Spec.Kubelet.PodsPerCore,
+					nodePool.Spec.Template.Spec.Kubelet.KubeReserved,
+					nodePool.Spec.Template.Spec.Kubelet.SystemReserved,
+					nodePool.Spec.Template.Spec.Kubelet.EvictionHard,
+					nodePool.Spec.Template.Spec.Kubelet.EvictionSoft,
+					amiFamily,
+					nil,
+				)
 				Expect(it.Capacity.Pods().Value()).To(BeNumerically("==", lo.Min([]int64{20, ptr.Int64Value(info.VCpuInfo.DefaultVCpus) * 4})))
 			}
 		})
@@ -1204,7 +1560,21 @@
 				PodsPerCore: ptr.Int32(1),
 			}
 			for _, info := range instanceInfo {
-				it := newInstanceType(nodePool, nodeClass, info)
+				amiFamily := amifamily.GetAMIFamily(nodeClass.Spec.AMIFamily, &amifamily.Options{})
+				it := instancetype.NewInstanceType(ctx,
+					info,
+					fake.DefaultRegion,
+					nodeClass.Spec.BlockDeviceMappings,
+					nodeClass.Spec.InstanceStorePolicy,
+					nodePool.Spec.Template.Spec.Kubelet.MaxPods,
+					nodePool.Spec.Template.Spec.Kubelet.PodsPerCore,
+					nodePool.Spec.Template.Spec.Kubelet.KubeReserved,
+					nodePool.Spec.Template.Spec.Kubelet.SystemReserved,
+					nodePool.Spec.Template.Spec.Kubelet.EvictionHard,
+					nodePool.Spec.Template.Spec.Kubelet.EvictionSoft,
+					amiFamily,
+					nil,
+				)
 				limitedPods := instancetype.ENILimitedPods(ctx, info)
 				Expect(it.Capacity.Pods().Value()).To(BeNumerically("==", limitedPods.Value()))
 			}
@@ -1217,11 +1587,39 @@
 			}
 			for _, info := range instanceInfo {
 				if *info.InstanceType == "t3.large" {
-					it := newInstanceType(nodePool, nodeClass, info)
+					amiFamily := amifamily.GetAMIFamily(nodeClass.Spec.AMIFamily, &amifamily.Options{})
+					it := instancetype.NewInstanceType(ctx,
+						info,
+						fake.DefaultRegion,
+						nodeClass.Spec.BlockDeviceMappings,
+						nodeClass.Spec.InstanceStorePolicy,
+						nodePool.Spec.Template.Spec.Kubelet.MaxPods,
+						nodePool.Spec.Template.Spec.Kubelet.PodsPerCore,
+						nodePool.Spec.Template.Spec.Kubelet.KubeReserved,
+						nodePool.Spec.Template.Spec.Kubelet.SystemReserved,
+						nodePool.Spec.Template.Spec.Kubelet.EvictionHard,
+						nodePool.Spec.Template.Spec.Kubelet.EvictionSoft,
+						amiFamily,
+						nil,
+					)
 					Expect(it.Capacity.Pods().Value()).To(BeNumerically("==", 35))
 				}
 				if *info.InstanceType == "m6idn.32xlarge" {
-					it := newInstanceType(nodePool, nodeClass, info)
+					amiFamily := amifamily.GetAMIFamily(nodeClass.Spec.AMIFamily, &amifamily.Options{})
+					it := instancetype.NewInstanceType(ctx,
+						info,
+						fake.DefaultRegion,
+						nodeClass.Spec.BlockDeviceMappings,
+						nodeClass.Spec.InstanceStorePolicy,
+						nodePool.Spec.Template.Spec.Kubelet.MaxPods,
+						nodePool.Spec.Template.Spec.Kubelet.PodsPerCore,
+						nodePool.Spec.Template.Spec.Kubelet.KubeReserved,
+						nodePool.Spec.Template.Spec.Kubelet.SystemReserved,
+						nodePool.Spec.Template.Spec.Kubelet.EvictionHard,
+						nodePool.Spec.Template.Spec.Kubelet.EvictionSoft,
+						amiFamily,
+						nil,
+					)
 					Expect(it.Capacity.Pods().Value()).To(BeNumerically("==", 345))
 				}
 			}
@@ -1731,27 +2129,6 @@
 	})
 })
 
-func newInstanceType(nodePool *corev1beta1.NodePool, nodeClass *v1beta1.EC2NodeClass, info *ec2.InstanceTypeInfo) *corecloudprovider.InstanceType {
-	amiFamily := amifamily.GetAMIFamily(nodeClass.Spec.AMIFamily, &amifamily.Options{})
-	if nodePool.Spec.Template.Spec.Kubelet == nil {
-		nodePool.Spec.Template.Spec.Kubelet = &corev1beta1.KubeletConfiguration{}
-	}
-	return instancetype.NewInstanceType(ctx,
-		info,
-		fake.DefaultRegion,
-		nodeClass.Spec.BlockDeviceMappings,
-		nodeClass.Spec.InstanceStorePolicy,
-		nodePool.Spec.Template.Spec.Kubelet.MaxPods,
-		nodePool.Spec.Template.Spec.Kubelet.PodsPerCore,
-		nodePool.Spec.Template.Spec.Kubelet.KubeReserved,
-		nodePool.Spec.Template.Spec.Kubelet.SystemReserved,
-		nodePool.Spec.Template.Spec.Kubelet.EvictionHard,
-		nodePool.Spec.Template.Spec.Kubelet.EvictionSoft,
-		amiFamily,
-		nil,
-	)
-}
-
 // generateSpotPricing creates a spot price history output for use in a mock that has all spot offerings discounted by 50%
 // vs the on-demand offering.
 func generateSpotPricing(cp *cloudprovider.CloudProvider, nodePool *corev1beta1.NodePool) *ec2.DescribeSpotPriceHistoryOutput {
