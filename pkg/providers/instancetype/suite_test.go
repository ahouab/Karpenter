--- conflicted
+++ resolved
@@ -155,70 +155,65 @@
 				},
 			},
 		})
-<<<<<<< HEAD
-		nodeClass.Status.AMIs = []v1beta1.AMI{
-			{
-				ID: "ami-test1",
-				Requirements: scheduling.NewRequirements(
-					scheduling.NewRequirement(v1.LabelArchStable, v1.NodeSelectorOpIn, corev1beta1.ArchitectureAmd64),
-					scheduling.NewRequirement(v1beta1.LabelInstanceGPUCount, v1.NodeSelectorOpDoesNotExist),
-					scheduling.NewRequirement(v1beta1.LabelInstanceAcceleratorCount, v1.NodeSelectorOpDoesNotExist),
-				).NodeSelectorRequirements(),
+		nodeClass.Status = v1beta1.EC2NodeClassStatus{
+			InstanceProfile: "test-profile",
+			AMIs: []v1beta1.AMI{
+				{
+					ID: "ami-test1",
+					Requirements: scheduling.NewRequirements(
+						scheduling.NewRequirement(v1.LabelArchStable, v1.NodeSelectorOpIn, corev1beta1.ArchitectureAmd64),
+						scheduling.NewRequirement(v1beta1.LabelInstanceGPUCount, v1.NodeSelectorOpDoesNotExist),
+						scheduling.NewRequirement(v1beta1.LabelInstanceAcceleratorCount, v1.NodeSelectorOpDoesNotExist),
+					).NodeSelectorRequirements(),
+				},
+				{
+					ID: "ami-test2",
+					Requirements: scheduling.NewRequirements(
+						scheduling.NewRequirement(v1.LabelArchStable, v1.NodeSelectorOpIn, corev1beta1.ArchitectureAmd64),
+						scheduling.NewRequirement(v1beta1.LabelInstanceGPUCount, v1.NodeSelectorOpExists),
+					).NodeSelectorRequirements(),
+				},
+				{
+					ID: "ami-test3",
+					Requirements: scheduling.NewRequirements(
+						scheduling.NewRequirement(v1.LabelArchStable, v1.NodeSelectorOpIn, corev1beta1.ArchitectureAmd64),
+						scheduling.NewRequirement(v1beta1.LabelInstanceAcceleratorCount, v1.NodeSelectorOpExists),
+					).NodeSelectorRequirements(),
+				},
+				{
+					ID: "ami-test4",
+					Requirements: scheduling.NewRequirements(
+						scheduling.NewRequirement(v1.LabelArchStable, v1.NodeSelectorOpIn, corev1beta1.ArchitectureArm64),
+						scheduling.NewRequirement(v1beta1.LabelInstanceGPUCount, v1.NodeSelectorOpDoesNotExist),
+						scheduling.NewRequirement(v1beta1.LabelInstanceAcceleratorCount, v1.NodeSelectorOpDoesNotExist),
+					).NodeSelectorRequirements(),
+				},
 			},
-			{
-				ID: "ami-test2",
-				Requirements: scheduling.NewRequirements(
-					scheduling.NewRequirement(v1.LabelArchStable, v1.NodeSelectorOpIn, corev1beta1.ArchitectureAmd64),
-					scheduling.NewRequirement(v1beta1.LabelInstanceGPUCount, v1.NodeSelectorOpExists),
-				).NodeSelectorRequirements(),
+			SecurityGroups: []v1beta1.SecurityGroup{
+				{
+					ID: "sg-test1",
+				},
+				{
+					ID: "sg-test2",
+				},
+				{
+					ID: "sg-test3",
+				},
 			},
-			{
-				ID: "ami-test3",
-				Requirements: scheduling.NewRequirements(
-					scheduling.NewRequirement(v1.LabelArchStable, v1.NodeSelectorOpIn, corev1beta1.ArchitectureAmd64),
-					scheduling.NewRequirement(v1beta1.LabelInstanceAcceleratorCount, v1.NodeSelectorOpExists),
-				).NodeSelectorRequirements(),
+		}
+		windowsNodeClass.Status = v1beta1.EC2NodeClassStatus{
+			InstanceProfile: "test-profile",
+			AMIs: []v1beta1.AMI{
+				{
+					ID: "ami-window-test1",
+					Requirements: scheduling.NewRequirements(
+						scheduling.NewRequirement(v1.LabelArchStable, v1.NodeSelectorOpIn, corev1beta1.ArchitectureAmd64),
+						scheduling.NewRequirement(v1.LabelOSStable, v1.NodeSelectorOpIn, string(v1.Windows)),
+						scheduling.NewRequirement(v1.LabelWindowsBuild, v1.NodeSelectorOpIn, v1beta1.Windows2022Build),
+					).NodeSelectorRequirements(),
+				},
 			},
-			{
-				ID: "ami-test4",
-				Requirements: scheduling.NewRequirements(
-					scheduling.NewRequirement(v1.LabelArchStable, v1.NodeSelectorOpIn, corev1beta1.ArchitectureArm64),
-					scheduling.NewRequirement(v1beta1.LabelInstanceGPUCount, v1.NodeSelectorOpDoesNotExist),
-					scheduling.NewRequirement(v1beta1.LabelInstanceAcceleratorCount, v1.NodeSelectorOpDoesNotExist),
-				).NodeSelectorRequirements(),
-			},
-		}
-		windowsNodeClass.Status.AMIs = []v1beta1.AMI{
-			{
-				ID: "ami-window-test1",
-				Requirements: scheduling.NewRequirements(
-					scheduling.NewRequirement(v1.LabelArchStable, v1.NodeSelectorOpIn, corev1beta1.ArchitectureAmd64),
-					scheduling.NewRequirement(v1.LabelOSStable, v1.NodeSelectorOpIn, string(v1.Windows)),
-					scheduling.NewRequirement(v1.LabelWindowsBuild, v1.NodeSelectorOpIn, v1beta1.Windows2022Build),
-				).NodeSelectorRequirements(),
-=======
-		nodeClass.Status.SecurityGroups = []v1beta1.SecurityGroup{
-			{
-				ID: "sg-test1",
-			},
-			{
-				ID: "sg-test2",
-			},
-			{
-				ID: "sg-test3",
-			},
-		}
-		windowsNodeClass.Status.SecurityGroups = []v1beta1.SecurityGroup{
-			{
-				ID: "sg-test1",
-			},
-			{
-				ID: "sg-test2",
-			},
-			{
-				ID: "sg-test3",
->>>>>>> e6fa4424
-			},
+			SecurityGroups: nodeClass.Status.SecurityGroups,
 		}
 		Expect(awsEnv.InstanceTypesProvider.UpdateInstanceTypes(ctx)).To(Succeed())
 		Expect(awsEnv.InstanceTypesProvider.UpdateInstanceTypeOfferings(ctx)).To(Succeed())
