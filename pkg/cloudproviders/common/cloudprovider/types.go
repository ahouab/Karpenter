/*
Licensed under the Apache License, Version 2.0 (the "License");
you may not use this file except in compliance with the License.
You may obtain a copy of the License at

    http://www.apache.org/licenses/LICENSE-2.0

Unless required by applicable law or agreed to in writing, software
distributed under the License is distributed on an "AS IS" BASIS,
WITHOUT WARRANTIES OR CONDITIONS OF ANY KIND, either express or implied.
See the License for the specific language governing permissions and
limitations under the License.
*/

package cloudprovider

import (
	"context"

	"github.com/samber/lo"
	v1 "k8s.io/api/core/v1"
	"k8s.io/client-go/kubernetes"
	"k8s.io/client-go/tools/record"
	"k8s.io/utils/clock"
	"sigs.k8s.io/controller-runtime/pkg/client"

	"github.com/aws/karpenter-core/pkg/apis/provisioning/v1alpha5"
	"github.com/aws/karpenter-core/pkg/scheduling"
)

// Context is injected into CloudProvider's factories
type Context struct {
	context.Context

	ClientSet     *kubernetes.Clientset
	KubeClient    client.Client
	EventRecorder record.EventRecorder
<<<<<<< HEAD
=======
	Clock         clock.Clock
	// StartAsync is a channel that is closed when leader election has been won.  This is a signal to start any  async
	// processing that should only occur while the cloud provider is the leader.
	StartAsync <-chan struct{}
>>>>>>> 0e95a10b
	// WebhookOnly is true if the cloud provider is being used for its validation/defaulting only by the webhook. In
	// this case it may not need to perform some initialization and the StartAsync channel will not be closed.
	WebhookOnly bool
	// StartAsync is a channel that is closed when leader election has been won.  This is a signal to start any async
	// processing that should only occur while the cloud provider is the leader.
	StartAsync <-chan struct{}
}

// CloudProvider interface is implemented by cloud providers to support provisioning.
type CloudProvider interface {
	// Create a node given constraints and instance type options. This API uses a
	// callback pattern to enable cloudproviders to batch capacity creation
	// requests. The callback must be called with a theoretical node object that
	// is fulfilled by the cloud providers capacity creation request.
	Create(context.Context, *NodeRequest) (*v1.Node, error)
	// Delete node in cloudprovider
	Delete(context.Context, *v1.Node) error
	// GetInstanceTypes returns instance types supported by the cloudprovider.
	// Availability of types or zone may vary by provisioner or over time.  Regardless of
	// availability, the GetInstanceTypes method should always return all instance types,
	// even those with no offerings available.
	GetInstanceTypes(context.Context, *v1alpha5.Provisioner) ([]InstanceType, error)
	// Name returns the CloudProvider implementation name.
	Name() string
}

type NodeRequest struct {
	Template            *scheduling.NodeTemplate
	InstanceTypeOptions []InstanceType
}

// InstanceType describes the properties of a potential node (either concrete attributes of an instance of this type
// or supported options in the case of arrays)
type InstanceType interface {
	// Name of the instance type, must correspond to v1.LabelInstanceTypeStable
	Name() string
	// Requirements returns a flexible set of properties that may be selected
	// for scheduling. Must be defined for every well known label, even if empty.
	Requirements() scheduling.Requirements
	// Note that though this is an array it is expected that all the Offerings are unique from one another
	Offerings() []Offering
	// Resources are the full allocatable resource capacities for this instance type
	Resources() v1.ResourceList
	// Overhead is the amount of resource overhead expected to be used by kubelet and any other system daemons outside
	// of Kubernetes.
	Overhead() v1.ResourceList
}

// An Offering describes where an InstanceType is available to be used, with the expectation that its properties
// may be tightly coupled (e.g. the availability of an instance type in some zone is scoped to a capacity type)
type Offering struct {
	CapacityType string
	Zone         string
	Price        float64
	// Available is added so that Offerings() can return all offerings that have ever existed for an instance type
	// so we can get historical pricing data for calculating savings in consolidation
	Available bool
}

// AvailableOfferings filters the offerings on the passed instance type
// and returns the offerings marked as available
func AvailableOfferings(it InstanceType) []Offering {
	return lo.Filter(it.Offerings(), func(o Offering, _ int) bool {
		return o.Available
	})
}

// GetOffering gets the offering from passed instance type that matches the
// passed zone and capacity type
func GetOffering(it InstanceType, ct, zone string) (Offering, bool) {
	return lo.Find(it.Offerings(), func(of Offering) bool {
		return of.CapacityType == ct && of.Zone == zone
	})
}<|MERGE_RESOLUTION|>--- conflicted
+++ resolved
@@ -35,19 +35,13 @@
 	ClientSet     *kubernetes.Clientset
 	KubeClient    client.Client
 	EventRecorder record.EventRecorder
-<<<<<<< HEAD
-=======
 	Clock         clock.Clock
-	// StartAsync is a channel that is closed when leader election has been won.  This is a signal to start any  async
+	// StartAsync is a channel that is closed when leader election has been won.  This is a signal to start any async
 	// processing that should only occur while the cloud provider is the leader.
 	StartAsync <-chan struct{}
->>>>>>> 0e95a10b
 	// WebhookOnly is true if the cloud provider is being used for its validation/defaulting only by the webhook. In
 	// this case it may not need to perform some initialization and the StartAsync channel will not be closed.
 	WebhookOnly bool
-	// StartAsync is a channel that is closed when leader election has been won.  This is a signal to start any async
-	// processing that should only occur while the cloud provider is the leader.
-	StartAsync <-chan struct{}
 }
 
 // CloudProvider interface is implemented by cloud providers to support provisioning.
