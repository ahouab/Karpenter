--- conflicted
+++ resolved
@@ -20,20 +20,15 @@
 	"net/http"
 	"sync"
 
-	sdk "github.com/aws/aws-sdk-go/aws"
+	"github.com/aws/aws-sdk-go/aws"
 	"github.com/aws/aws-sdk-go/service/ec2"
 	"github.com/aws/aws-sdk-go/service/ec2/ec2iface"
 	"github.com/mitchellh/hashstructure/v2"
 	"github.com/patrickmn/go-cache"
 	"knative.dev/pkg/logging"
 
-<<<<<<< HEAD
-	"github.com/aws/karpenter/pkg/cloudproviders/aws"
-
-=======
 	"github.com/aws/karpenter-core/pkg/utils/functional"
 	"github.com/aws/karpenter-core/pkg/utils/pretty"
->>>>>>> 0e95a10b
 	"github.com/aws/karpenter/pkg/cloudproviders/aws/apis/v1alpha1"
 	awscontext "github.com/aws/karpenter/pkg/cloudproviders/aws/context"
 )
@@ -49,11 +44,7 @@
 	return &SubnetProvider{
 		ec2api: ec2api,
 		cm:     pretty.NewChangeMonitor(),
-<<<<<<< HEAD
-		cache:  cache.New(aws.CacheTTL, aws.CacheCleanupInterval),
-=======
 		cache:  cache.New(awscontext.CacheTTL, awscontext.CacheCleanupInterval),
->>>>>>> 0e95a10b
 	}
 }
 
@@ -97,18 +88,18 @@
 		if key == "aws-ids" {
 			filterValues := functional.SplitCommaSeparatedString(value)
 			filters = append(filters, &ec2.Filter{
-				Name:   sdk.String("subnet-id"),
-				Values: sdk.StringSlice(filterValues),
+				Name:   aws.String("subnet-id"),
+				Values: aws.StringSlice(filterValues),
 			})
 		} else if value == "*" {
 			filters = append(filters, &ec2.Filter{
-				Name:   sdk.String("tag-key"),
-				Values: []*string{sdk.String(key)},
+				Name:   aws.String("tag-key"),
+				Values: []*string{aws.String(key)},
 			})
 		} else {
 			filters = append(filters, &ec2.Filter{
-				Name:   sdk.String(fmt.Sprintf("tag:%s", key)),
-				Values: []*string{sdk.String(value)},
+				Name:   aws.String(fmt.Sprintf("tag:%s", key)),
+				Values: []*string{aws.String(value)},
 			})
 		}
 	}
@@ -118,7 +109,7 @@
 func prettySubnets(subnets []*ec2.Subnet) []string {
 	names := []string{}
 	for _, subnet := range subnets {
-		names = append(names, fmt.Sprintf("%s (%s)", sdk.StringValue(subnet.SubnetId), sdk.StringValue(subnet.AvailabilityZone)))
+		names = append(names, fmt.Sprintf("%s (%s)", aws.StringValue(subnet.SubnetId), aws.StringValue(subnet.AvailabilityZone)))
 	}
 	return names
 }