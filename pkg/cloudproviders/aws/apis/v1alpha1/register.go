/*
Licensed under the Apache License, Version 2.0 (the "License");
you may not use this file except in compliance with the License.
You may obtain a copy of the License at

    http://www.apache.org/licenses/LICENSE-2.0

Unless required by applicable law or agreed to in writing, software
distributed under the License is distributed on an "AS IS" BASIS,
WITHOUT WARRANTIES OR CONDITIONS OF ANY KIND, either express or implied.
See the License for the specific language governing permissions and
limitations under the License.
*/

package v1alpha1

import (
	v1 "k8s.io/api/core/v1"
	"k8s.io/apimachinery/pkg/runtime"
	"k8s.io/apimachinery/pkg/runtime/schema"
	"k8s.io/apimachinery/pkg/runtime/serializer"
	"k8s.io/apimachinery/pkg/util/sets"

	"github.com/aws/aws-sdk-go/service/ec2"

	"github.com/aws/karpenter-core/pkg/apis/provisioning/v1alpha5"
)

var (
	LabelDomain = "karpenter.k8s.aws"

	CapacityTypeSpot       = ec2.DefaultTargetCapacityTypeSpot
	CapacityTypeOnDemand   = ec2.DefaultTargetCapacityTypeOnDemand
	AWSToKubeArchitectures = map[string]string{
		"x86_64":                   v1alpha5.ArchitectureAmd64,
		v1alpha5.ArchitectureArm64: v1alpha5.ArchitectureArm64,
	}
	RestrictedLabelDomains = []string{
		LabelDomain,
	}
	AMIFamilyBottlerocket = "Bottlerocket"
	AMIFamilyAL2          = "AL2"
	AMIFamilyUbuntu       = "Ubuntu"
	AMIFamilyCustom       = "Custom"
	SupportedAMIFamilies  = []string{
		AMIFamilyBottlerocket,
		AMIFamilyAL2,
		AMIFamilyUbuntu,
		AMIFamilyCustom,
	}
	SupportedContainerRuntimesByAMIFamily = map[string]sets.String{
		AMIFamilyBottlerocket: sets.NewString("containerd"),
		AMIFamilyAL2:          sets.NewString("dockerd", "containerd"),
		AMIFamilyUbuntu:       sets.NewString("dockerd", "containerd"),
	}
	ResourceNVIDIAGPU v1.ResourceName = "nvidia.com/gpu"
	ResourceAMDGPU    v1.ResourceName = "amd.com/gpu"
	ResourceAWSNeuron v1.ResourceName = "aws.amazon.com/neuron"
	ResourceAWSPodENI v1.ResourceName = "vpc.amazonaws.com/pod-eni"

	LabelInstanceHypervisor      = LabelDomain + "/instance-hypervisor"
	LabelInstanceCategory        = LabelDomain + "/instance-category"
	LabelInstanceFamily          = LabelDomain + "/instance-family"
	LabelInstanceGeneration      = LabelDomain + "/instance-generation"
	LabelInstanceLocalNVME       = LabelDomain + "/instance-local-nvme"
	LabelInstanceSize            = LabelDomain + "/instance-size"
	LabelInstanceCPU             = LabelDomain + "/instance-cpu"
	LabelInstanceMemory          = LabelDomain + "/instance-memory"
	LabelInstancePods            = LabelDomain + "/instance-pods"
	LabelInstanceGPUName         = LabelDomain + "/instance-gpu-name"
	LabelInstanceGPUManufacturer = LabelDomain + "/instance-gpu-manufacturer"
	LabelInstanceGPUCount        = LabelDomain + "/instance-gpu-count"
	LabelInstanceGPUMemory       = LabelDomain + "/instance-gpu-memory"
<<<<<<< HEAD

	DiscoveryTagKey = v1alpha5.Group + "/discovery"
=======
	LabelInstanceAMIID           = LabelDomain + "/instance-ami-id"
>>>>>>> 222db4a2
)

var (
	Scheme = runtime.NewScheme()
	Codec  = serializer.NewCodecFactory(Scheme, serializer.EnableStrict)
)

func init() {
	Scheme.AddKnownTypes(schema.GroupVersion{Group: v1alpha5.ExtensionsGroup, Version: "v1alpha1"}, &AWS{})
	v1alpha5.RestrictedLabelDomains = v1alpha5.RestrictedLabelDomains.Insert(RestrictedLabelDomains...)
	v1alpha5.WellKnownLabels = v1alpha5.WellKnownLabels.Insert(
		LabelInstanceHypervisor,
		LabelInstanceCategory,
		LabelInstanceFamily,
		LabelInstanceGeneration,
		LabelInstanceSize,
		LabelInstanceLocalNVME,
		LabelInstanceCPU,
		LabelInstanceMemory,
		LabelInstancePods,
		LabelInstanceGPUName,
		LabelInstanceGPUManufacturer,
		LabelInstanceGPUCount,
		LabelInstanceGPUMemory,
	)
}<|MERGE_RESOLUTION|>--- conflicted
+++ resolved
@@ -71,12 +71,10 @@
 	LabelInstanceGPUManufacturer = LabelDomain + "/instance-gpu-manufacturer"
 	LabelInstanceGPUCount        = LabelDomain + "/instance-gpu-count"
 	LabelInstanceGPUMemory       = LabelDomain + "/instance-gpu-memory"
-<<<<<<< HEAD
+
+	LabelInstanceAMIID = LabelDomain + "/instance-ami-id"
 
 	DiscoveryTagKey = v1alpha5.Group + "/discovery"
-=======
-	LabelInstanceAMIID           = LabelDomain + "/instance-ami-id"
->>>>>>> 222db4a2
 )
 
 var (
