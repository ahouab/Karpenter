/*
Licensed under the Apache License, Version 2.0 (the "License");
you may not use this file except in compliance with the License.
You may obtain a copy of the License at
    http://www.apache.org/licenses/LICENSE-2.0
Unless required by applicable law or agreed to in writing, software
distributed under the License is distributed on an "AS IS" BASIS,
WITHOUT WARRANTIES OR CONDITIONS OF ANY KIND, either express or implied.
See the License for the specific language governing permissions and
limitations under the License.
*/

package aws

import (
	"context"
	"encoding/base64"
	"errors"
	"fmt"
	"time"

	"github.com/aws/aws-sdk-go/aws"
	"github.com/aws/aws-sdk-go/aws/awserr"
	"github.com/aws/aws-sdk-go/aws/client"
	"github.com/aws/aws-sdk-go/aws/ec2metadata"
	"github.com/aws/aws-sdk-go/aws/endpoints"
	"github.com/aws/aws-sdk-go/aws/request"
	"github.com/aws/aws-sdk-go/aws/session"
	"github.com/aws/aws-sdk-go/service/ec2"
	"github.com/aws/aws-sdk-go/service/ssm"
	"github.com/patrickmn/go-cache"
	"github.com/samber/lo"
	v1 "k8s.io/api/core/v1"
	"k8s.io/apimachinery/pkg/runtime"
	"k8s.io/apimachinery/pkg/types"
	"k8s.io/client-go/transport"
	"knative.dev/pkg/apis"
	"knative.dev/pkg/logging"
	"knative.dev/pkg/ptr"
	k8sClient "sigs.k8s.io/controller-runtime/pkg/client"

	awsv1alpha1 "github.com/aws/karpenter/pkg/apis/awsnodetemplate/v1alpha1"
	"github.com/aws/karpenter/pkg/apis/provisioning/v1alpha5"
	"github.com/aws/karpenter/pkg/cloudprovider"
	"github.com/aws/karpenter/pkg/cloudprovider/aws/amifamily"
	"github.com/aws/karpenter/pkg/cloudprovider/aws/apis/v1alpha1"
	"github.com/aws/karpenter/pkg/utils/functional"
	"github.com/aws/karpenter/pkg/utils/injection"
	"github.com/aws/karpenter/pkg/utils/project"
)

const (
	// CacheTTL restricts QPS to AWS APIs to this interval for verifying setup
	// resources. This value represents the maximum eventual consistency between
	// AWS actual state and the controller's ability to provision those
	// resources. Cache hits enable faster provisioning and reduced API load on
	// AWS APIs, which can have a serious impact on performance and scalability.
	// DO NOT CHANGE THIS VALUE WITHOUT DUE CONSIDERATION
	CacheTTL = 60 * time.Second
	// CacheCleanupInterval triggers cache cleanup (lazy eviction) at this interval.
	CacheCleanupInterval = 10 * time.Minute
	// MaxInstanceTypes defines the number of instance type options to pass to CreateFleet
	MaxInstanceTypes = 20
)

func init() {
	v1alpha5.NormalizedLabels = functional.UnionStringMaps(v1alpha5.NormalizedLabels, map[string]string{"topology.ebs.csi.aws.com/zone": v1.LabelTopologyZone})
}

type CloudProvider struct {
	instanceTypeProvider *InstanceTypeProvider
	subnetProvider       *SubnetProvider
	instanceProvider     *InstanceProvider
	kubeClient           k8sClient.Client
}

func NewCloudProvider(ctx context.Context, options cloudprovider.Options) *CloudProvider {
	// if performing validation only, then only the Validate()/Default() methods will be called which
	// don't require any other setup
	if options.WebhookOnly {
		return &CloudProvider{}
	}

	ctx = logging.WithLogger(ctx, logging.FromContext(ctx).Named("aws"))
	sess := withUserAgent(session.Must(session.NewSession(
		request.WithRetryer(
			&aws.Config{STSRegionalEndpoint: endpoints.RegionalSTSEndpoint},
			client.DefaultRetryer{NumMaxRetries: client.DefaultRetryerMaxNumRetries},
		),
	)))
	if *sess.Config.Region == "" {
		logging.FromContext(ctx).Debug("AWS region not configured, asking EC2 Instance Metadata Service")
		*sess.Config.Region = getRegionFromIMDS(sess)
	}
	logging.FromContext(ctx).Debugf("Using AWS region %s", *sess.Config.Region)

	ec2api := ec2.New(sess)
	if err := checkEC2Connectivity(ec2api); err != nil {
		logging.FromContext(ctx).Errorf("Checking EC2 API connectivity, %s", err)
	}
	subnetProvider := NewSubnetProvider(ec2api)
	pricingProvider := NewPricingProvider(ctx, NewPricingAPI(sess, *sess.Config.Region), ec2api, *sess.Config.Region,
		injection.GetOptions(ctx).AWSIsolatedVPC, options.StartAsync)
	instanceTypeProvider := NewInstanceTypeProvider(ec2api, subnetProvider, pricingProvider)
	return &CloudProvider{
		instanceTypeProvider: instanceTypeProvider,
		subnetProvider:       subnetProvider,
		instanceProvider: NewInstanceProvider(ctx, ec2api, instanceTypeProvider, subnetProvider,
			NewLaunchTemplateProvider(
				ctx,
				ec2api,
				options.ClientSet,
				amifamily.New(ctx, ssm.New(sess), ec2api, cache.New(CacheTTL, CacheCleanupInterval), cache.New(CacheTTL, CacheCleanupInterval), options.KubeClient),
				NewSecurityGroupProvider(ec2api),
				getCABundle(ctx),
				options.StartAsync,
			),
		),
		kubeClient: options.KubeClient,
	}
}

// checkEC2Connectivity makes a dry-run call to DescribeInstanceTypes.  If it fails, we provide an early indicator that we
// are having issues connecting to the EC2 API.
func checkEC2Connectivity(api *ec2.EC2) error {
	_, err := api.DescribeInstanceTypes(&ec2.DescribeInstanceTypesInput{DryRun: aws.Bool(true)})
	var aerr awserr.Error
	if errors.As(err, &aerr) && aerr.Code() == "DryRunOperation" {
		return nil
	}
	return err
}

// Create a node given the constraints.
func (c *CloudProvider) Create(ctx context.Context, nodeRequest *cloudprovider.NodeRequest) (*v1.Node, error) {
	aws, err := c.getProvider(ctx, nodeRequest.Template.Provider, nodeRequest.Template.ProviderRef)
	if err != nil {
		return nil, err
	}
	return c.instanceProvider.Create(ctx, aws, nodeRequest)
}

// GetInstanceTypes returns all available InstanceTypes
func (c *CloudProvider) GetInstanceTypes(ctx context.Context, provisioner *v1alpha5.Provisioner) ([]cloudprovider.InstanceType, error) {
	aws, err := c.getProvider(ctx, provisioner.Spec.Provider, provisioner.Spec.ProviderRef)
	if err != nil {
		return nil, err
	}
<<<<<<< HEAD
	instanceTypes, err := c.instanceTypeProvider.Get(ctx, aws, provisioner)
=======
	instanceTypes, err := c.instanceTypeProvider.Get(ctx, aws, provisioner.Spec.KubeletConfiguration)
>>>>>>> 4ff98b06
	if err != nil {
		return nil, err
	}

	// if the provisioner is not supplying a list of instance types or families, perform some filtering to get instance
	// types that are suitable for general workloads
	if c.useOpinionatedInstanceFilter(provisioner.Spec.Requirements...) {
		instanceTypes = lo.Filter(instanceTypes, func(it cloudprovider.InstanceType, _ int) bool {
			cit, ok := it.(*InstanceType)
			if !ok {
				return true
			}

			// c3, m3 and r3 aren't current generation but are fine for general workloads
			if functional.HasAnyPrefix(*cit.InstanceType, "c3", "m3", "r3") {
				return false
			}

			// filter out all non-current generation
			if cit.CurrentGeneration != nil && !*cit.CurrentGeneration {
				return false
			}

			// t2 is current generation but has different bursting behavior and u- isn't widely available
			if functional.HasAnyPrefix(*cit.InstanceType, "t2", "u-") {
				return false
			}
			return true
		})
	}
	return instanceTypes, nil
}

func (c *CloudProvider) Delete(ctx context.Context, node *v1.Node) error {
	return c.instanceProvider.Terminate(ctx, node)
}

// Validate the provisioner
func (*CloudProvider) Validate(ctx context.Context, provisioner *v1alpha5.Provisioner) *apis.FieldError {
	// The receiver is intentionally omitted here as when used by the webhook, Validate/Default are the only methods
	// called and we don't fully initialize the CloudProvider to prevent some network calls to EC2/Pricing.
	if provisioner.Spec.Provider == nil {
		return nil
	}
	provider, err := v1alpha1.Deserialize(provisioner.Spec.Provider)
	if err != nil {
		return apis.ErrGeneric(err.Error())
	}
	return provider.Validate()
}

// Default the provisioner
func (*CloudProvider) Default(ctx context.Context, provisioner *v1alpha5.Provisioner) {
	defaultLabels(provisioner)
}

func defaultLabels(provisioner *v1alpha5.Provisioner) {
	for key, value := range map[string]string{
		v1alpha5.LabelCapacityType: ec2.DefaultTargetCapacityTypeOnDemand,
		v1.LabelArchStable:         v1alpha5.ArchitectureAmd64,
	} {
		hasLabel := false
		if _, ok := provisioner.Spec.Labels[key]; ok {
			hasLabel = true
		}
		for _, requirement := range provisioner.Spec.Requirements {
			if requirement.Key == key {
				hasLabel = true
			}
		}
		if !hasLabel {
			provisioner.Spec.Requirements = append(provisioner.Spec.Requirements, v1.NodeSelectorRequirement{
				Key: key, Operator: v1.NodeSelectorOpIn, Values: []string{value},
			})
		}
	}
}

// Name returns the CloudProvider implementation name.
func (c *CloudProvider) Name() string {
	return "aws"
}

// get the current region from EC2 IMDS
func getRegionFromIMDS(sess *session.Session) string {
	region, err := ec2metadata.New(sess).Region()
	if err != nil {
		panic(fmt.Sprintf("Failed to call the metadata server's region API, %s", err))
	}
	return region
}

// withUserAgent adds a karpenter specific user-agent string to AWS session
func withUserAgent(sess *session.Session) *session.Session {
	userAgent := fmt.Sprintf("karpenter.sh-%s", project.Version)
	sess.Handlers.Build.PushBack(request.MakeAddToUserAgentFreeFormHandler(userAgent))
	return sess
}

func getCABundle(ctx context.Context) *string {
	// Discover CA Bundle from the REST client. We could alternatively
	// have used the simpler client-go InClusterConfig() method.
	// However, that only works when Karpenter is running as a Pod
	// within the same cluster it's managing.
	restConfig := injection.GetConfig(ctx)
	if restConfig == nil {
		return nil
	}
	transportConfig, err := restConfig.TransportConfig()
	if err != nil {
		logging.FromContext(ctx).Fatalf("Unable to discover caBundle, loading transport config, %v", err)
		return nil
	}
	_, err = transport.TLSConfigFor(transportConfig) // fills in CAData!
	if err != nil {
		logging.FromContext(ctx).Fatalf("Unable to discover caBundle, loading TLS config, %v", err)
		return nil
	}
	logging.FromContext(ctx).Debugf("Discovered caBundle, length %d", len(transportConfig.TLS.CAData))
	return ptr.String(base64.StdEncoding.EncodeToString(transportConfig.TLS.CAData))
}

func (c *CloudProvider) getProvider(ctx context.Context, provider *runtime.RawExtension, providerRef *v1alpha5.ProviderRef) (*v1alpha1.AWS, error) {
	if providerRef != nil {
		var ant awsv1alpha1.AWSNodeTemplate
		if err := c.kubeClient.Get(ctx, types.NamespacedName{Name: providerRef.Name}, &ant); err != nil {
			return nil, fmt.Errorf("getting providerRef, %w", err)
		}
		return &ant.Spec.AWS, nil
	}
	aws, err := v1alpha1.Deserialize(provider)
	if err != nil {
		return nil, err
	}
	return aws, nil
}

func (c *CloudProvider) useOpinionatedInstanceFilter(provisionerRequirements ...v1.NodeSelectorRequirement) bool {
	var instanceRequirements []v1.NodeSelectorRequirement
	requirementKeys := []string{v1.LabelInstanceTypeStable, v1alpha1.LabelInstanceFamily, v1alpha1.LabelInstanceCategory, v1alpha1.LabelInstanceGeneration}

	for _, r := range provisionerRequirements {
		if lo.Contains(requirementKeys, r.Key) {
			instanceRequirements = append(instanceRequirements, r)
		}
	}
	// no provisioner instance type filtering, so use our opinionated list
	if len(instanceRequirements) == 0 {
		return true
	}

	for _, req := range instanceRequirements {
		switch req.Operator {
		case v1.NodeSelectorOpIn, v1.NodeSelectorOpExists, v1.NodeSelectorOpDoesNotExist:
			// v1.NodeSelectorOpIn: provisioner supplies its own list of instance types/families, so use that instead of filtering
			// v1.NodeSelectorOpExists: provisioner explicitly is asking for no filtering
			// v1.NodeSelectorOpDoesNotExist: this shouldn't match any instance type at provisioning time, but avoid filtering anyway
			return false
		case v1.NodeSelectorOpNotIn, v1.NodeSelectorOpGt, v1.NodeSelectorOpLt:
			// provisioner further restricts instance types/families, so we can possibly use our list and it will
			// be filtered more
		}
	}

	// provisioner requirements haven't prevented us from filtering
	return true
}<|MERGE_RESOLUTION|>--- conflicted
+++ resolved
@@ -146,11 +146,7 @@
 	if err != nil {
 		return nil, err
 	}
-<<<<<<< HEAD
-	instanceTypes, err := c.instanceTypeProvider.Get(ctx, aws, provisioner)
-=======
 	instanceTypes, err := c.instanceTypeProvider.Get(ctx, aws, provisioner.Spec.KubeletConfiguration)
->>>>>>> 4ff98b06
 	if err != nil {
 		return nil, err
 	}
