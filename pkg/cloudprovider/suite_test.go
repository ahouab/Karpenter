--- conflicted
+++ resolved
@@ -52,7 +52,6 @@
 	"sigs.k8s.io/karpenter/pkg/events"
 	coreoptions "sigs.k8s.io/karpenter/pkg/operator/options"
 	"sigs.k8s.io/karpenter/pkg/operator/scheme"
-	"sigs.k8s.io/karpenter/pkg/scheduling"
 	coretest "sigs.k8s.io/karpenter/pkg/test"
 
 	. "github.com/onsi/ginkgo/v2"
@@ -116,41 +115,7 @@
 	var nodePool *corev1beta1.NodePool
 	var nodeClaim *corev1beta1.NodeClaim
 	var _ = BeforeEach(func() {
-		nodeClass = test.EC2NodeClass(
-			v1beta1.EC2NodeClass{
-				Status: v1beta1.EC2NodeClassStatus{
-					InstanceProfile: "test-profile",
-					SecurityGroups: []v1beta1.SecurityGroup{
-						{
-							ID:   "sg-test1",
-							Name: "securityGroup-test1",
-						},
-						{
-							ID:   "sg-test2",
-							Name: "securityGroup-test2",
-						},
-						{
-							ID:   "sg-test3",
-							Name: "securityGroup-test3",
-						},
-					},
-					Subnets: []v1beta1.Subnet{
-						{
-							ID:   "subnet-test1",
-							Zone: "test-zone-1a",
-						},
-						{
-							ID:   "subnet-test2",
-							Zone: "test-zone-1b",
-						},
-						{
-							ID:   "subnet-test3",
-							Zone: "test-zone-1c",
-						},
-					},
-				},
-			},
-		)
+		nodeClass = test.EC2NodeClass()
 		nodePool = coretest.NodePool(corev1beta1.NodePool{
 			Spec: corev1beta1.NodePoolSpec{
 				Template: corev1beta1.NodeClaimTemplate{
@@ -175,92 +140,8 @@
 				},
 			},
 		})
-<<<<<<< HEAD
 		_, err := awsEnv.SubnetProvider.List(ctx, nodeClass) // Hydrate the subnet cache
 		Expect(err).To(BeNil())
-		amdRequirements := scheduling.NewRequirements()
-		amdRequirements.Add(scheduling.NewRequirement(v1.LabelArchStable, v1.NodeSelectorOpIn, corev1beta1.ArchitectureArm64))
-		nodeClass.Status.AMIs = []v1beta1.AMI{
-			{
-				ID: "ami-test1",
-				Requirements: scheduling.NewRequirements(
-					scheduling.NewRequirement(v1.LabelArchStable, v1.NodeSelectorOpIn, corev1beta1.ArchitectureAmd64),
-					scheduling.NewRequirement(v1beta1.LabelInstanceGPUCount, v1.NodeSelectorOpDoesNotExist),
-					scheduling.NewRequirement(v1beta1.LabelInstanceAcceleratorCount, v1.NodeSelectorOpDoesNotExist),
-				).NodeSelectorRequirements(),
-			},
-			{
-				ID: "ami-test2",
-				Requirements: scheduling.NewRequirements(
-					scheduling.NewRequirement(v1.LabelArchStable, v1.NodeSelectorOpIn, corev1beta1.ArchitectureAmd64),
-					scheduling.NewRequirement(v1beta1.LabelInstanceGPUCount, v1.NodeSelectorOpExists),
-				).NodeSelectorRequirements(),
-			},
-			{
-				ID: "ami-test3",
-				Requirements: scheduling.NewRequirements(
-					scheduling.NewRequirement(v1.LabelArchStable, v1.NodeSelectorOpIn, corev1beta1.ArchitectureAmd64),
-					scheduling.NewRequirement(v1beta1.LabelInstanceAcceleratorCount, v1.NodeSelectorOpExists),
-				).NodeSelectorRequirements(),
-			},
-			{
-				ID: "ami-test4",
-				Requirements: scheduling.NewRequirements(
-					scheduling.NewRequirement(v1.LabelArchStable, v1.NodeSelectorOpIn, corev1beta1.ArchitectureArm64),
-					scheduling.NewRequirement(v1beta1.LabelInstanceGPUCount, v1.NodeSelectorOpDoesNotExist),
-					scheduling.NewRequirement(v1beta1.LabelInstanceAcceleratorCount, v1.NodeSelectorOpDoesNotExist),
-				).NodeSelectorRequirements(),
-=======
-		nodeClass.Status = v1beta1.EC2NodeClassStatus{
-			InstanceProfile: "test-profile",
-			AMIs: []v1beta1.AMI{
-				{
-					ID: "ami-test1",
-					Requirements: scheduling.NewRequirements(
-						scheduling.NewRequirement(v1.LabelArchStable, v1.NodeSelectorOpIn, corev1beta1.ArchitectureAmd64),
-						scheduling.NewRequirement(v1beta1.LabelInstanceGPUCount, v1.NodeSelectorOpDoesNotExist),
-						scheduling.NewRequirement(v1beta1.LabelInstanceAcceleratorCount, v1.NodeSelectorOpDoesNotExist),
-					).NodeSelectorRequirements(),
-				},
-				{
-					ID: "ami-test2",
-					Requirements: scheduling.NewRequirements(
-						scheduling.NewRequirement(v1.LabelArchStable, v1.NodeSelectorOpIn, corev1beta1.ArchitectureAmd64),
-						scheduling.NewRequirement(v1beta1.LabelInstanceGPUCount, v1.NodeSelectorOpExists),
-					).NodeSelectorRequirements(),
-				},
-				{
-					ID: "ami-test3",
-					Requirements: scheduling.NewRequirements(
-						scheduling.NewRequirement(v1.LabelArchStable, v1.NodeSelectorOpIn, corev1beta1.ArchitectureAmd64),
-						scheduling.NewRequirement(v1beta1.LabelInstanceAcceleratorCount, v1.NodeSelectorOpExists),
-					).NodeSelectorRequirements(),
-				},
-				{
-					ID: "ami-test4",
-					Requirements: scheduling.NewRequirements(
-						scheduling.NewRequirement(v1.LabelArchStable, v1.NodeSelectorOpIn, corev1beta1.ArchitectureArm64),
-						scheduling.NewRequirement(v1beta1.LabelInstanceGPUCount, v1.NodeSelectorOpDoesNotExist),
-						scheduling.NewRequirement(v1beta1.LabelInstanceAcceleratorCount, v1.NodeSelectorOpDoesNotExist),
-					).NodeSelectorRequirements(),
-				},
-			},
-			SecurityGroups: []v1beta1.SecurityGroup{
-				{
-					ID:   "sg-test1",
-					Name: "securityGroup-test1",
-				},
-				{
-					ID:   "sg-test2",
-					Name: "securityGroup-test2",
-				},
-				{
-					ID:   "sg-test3",
-					Name: "securityGroup-test3",
-				},
->>>>>>> f220c7da
-			},
-		}
 		Expect(awsEnv.InstanceTypesProvider.UpdateInstanceTypes(ctx)).To(Succeed())
 		Expect(awsEnv.InstanceTypesProvider.UpdateInstanceTypeOfferings(ctx)).To(Succeed())
 	})
@@ -710,8 +591,8 @@
 				},
 			})
 			nodeClass.Status = v1beta1.EC2NodeClassStatus{
-<<<<<<< HEAD
-				Subnets:  []v1beta1.Subnet{
+				InstanceProfile: "test-profile",
+				Subnets: []v1beta1.Subnet{
 					{
 						ID:   validSubnet1,
 						Zone: "zone-1",
@@ -726,30 +607,19 @@
 						ID: validSecurityGroup,
 					},
 				},
-=======
-				InstanceProfile: "test-profile",
->>>>>>> f220c7da
 				AMIs: []v1beta1.AMI{
 					{
 						ID: armAMIID,
-						Requirements: scheduling.NewRequirements(
-							scheduling.NewRequirement(v1.LabelArchStable, v1.NodeSelectorOpIn, corev1beta1.ArchitectureArm64),
-						).NodeSelectorRequirements(),
+						Requirements: []v1.NodeSelectorRequirement{
+							{Key: v1.LabelArchStable, Operator: v1.NodeSelectorOpIn, Values: []string{corev1beta1.ArchitectureArm64}},
+						},
 					},
 					{
 						ID: amdAMIID,
-						Requirements: scheduling.NewRequirements(
-							scheduling.NewRequirement(v1.LabelArchStable, v1.NodeSelectorOpIn, corev1beta1.ArchitectureAmd64),
-						).NodeSelectorRequirements(),
-					},
-<<<<<<< HEAD
-=======
-				},
-				SecurityGroups: []v1beta1.SecurityGroup{
-					{
-						ID: validSecurityGroup,
-					},
->>>>>>> f220c7da
+						Requirements: []v1.NodeSelectorRequirement{
+							{Key: v1.LabelArchStable, Operator: v1.NodeSelectorOpIn, Values: []string{corev1beta1.ArchitectureAmd64}},
+						},
+					},
 				},
 			}
 			ExpectApplied(ctx, env.Client, nodePool, nodeClass)
@@ -903,9 +773,9 @@
 			nodeClass.Status.AMIs = []v1beta1.AMI{
 				{
 					ID: amdAMIID,
-					Requirements: scheduling.NewRequirements(
-						scheduling.NewRequirement(v1.LabelArchStable, v1.NodeSelectorOpIn, corev1beta1.ArchitectureAmd64),
-					).NodeSelectorRequirements(),
+					Requirements: []v1.NodeSelectorRequirement{
+						{Key: v1.LabelArchStable, Operator: v1.NodeSelectorOpIn, Values: []string{corev1beta1.ArchitectureAmd64}},
+					},
 				},
 			}
 			ExpectApplied(ctx, env.Client, nodeClass)
@@ -915,10 +785,12 @@
 		})
 		Context("Static Drift Detection", func() {
 			BeforeEach(func() {
-				armRequirements := scheduling.NewRequirements()
-				armRequirements.Add(scheduling.NewRequirement(v1.LabelArchStable, v1.NodeSelectorOpIn, "arm64"))
-				amdRequirements := scheduling.NewRequirements()
-				amdRequirements.Add(scheduling.NewRequirement(v1.LabelArchStable, v1.NodeSelectorOpIn, "x86_64"))
+				armRequirements := []v1.NodeSelectorRequirement{
+					{Key: v1.LabelArchStable, Operator: v1.NodeSelectorOpIn, Values: []string{corev1beta1.ArchitectureArm64}},
+				}
+				amdRequirements := []v1.NodeSelectorRequirement{
+					{Key: v1.LabelArchStable, Operator: v1.NodeSelectorOpIn, Values: []string{corev1beta1.ArchitectureAmd64}},
+				}
 				nodeClass = &v1beta1.EC2NodeClass{
 					ObjectMeta: nodeClass.ObjectMeta,
 					Spec: v1beta1.EC2NodeClassSpec{
@@ -957,7 +829,7 @@
 						},
 					},
 					Status: v1beta1.EC2NodeClassStatus{
-<<<<<<< HEAD
+						InstanceProfile: "test-profile",
 						Subnets: []v1beta1.Subnet{
 							{
 								ID:   validSubnet1,
@@ -966,32 +838,21 @@
 							{
 								ID:   validSubnet2,
 								Zone: "zone-2",
-=======
-						InstanceProfile: "test-profile",
+							},
+						},
+						SecurityGroups: []v1beta1.SecurityGroup{
+							{
+								ID: validSecurityGroup,
+							},
+						},
 						AMIs: []v1beta1.AMI{
 							{
 								ID:           armAMIID,
-								Requirements: armRequirements.NodeSelectorRequirements(),
+								Requirements: armRequirements,
 							},
 							{
 								ID:           amdAMIID,
-								Requirements: amdRequirements.NodeSelectorRequirements(),
->>>>>>> f220c7da
-							},
-						},
-						SecurityGroups: []v1beta1.SecurityGroup{
-							{
-								ID: validSecurityGroup,
-							},
-						},
-						AMIs: []v1beta1.AMI{
-							{
-								ID:           armAMIID,
-								Requirements: armRequirements.NodeSelectorRequirements(),
-							},
-							{
-								ID:           amdAMIID,
-								Requirements: amdRequirements.NodeSelectorRequirements(),
+								Requirements: amdRequirements,
 							},
 						},
 					},
@@ -1246,7 +1107,6 @@
 							ID: "sg-test1",
 						},
 					},
-					AMIs: nodeClass.Status.AMIs,
 				},
 			})
 			nodePool2 := coretest.NodePool(corev1beta1.NodePool{
