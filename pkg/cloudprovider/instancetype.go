--- conflicted
+++ resolved
@@ -130,7 +130,6 @@
 	blockDeviceMappings []*v1alpha1.BlockDeviceMapping, kc *v1alpha5.KubeletConfiguration) v1.ResourceList {
 
 	return v1.ResourceList{
-<<<<<<< HEAD
 		v1.ResourceCPU:               *i.cpu(),
 		v1.ResourceMemory:            *i.memory(),
 		v1.ResourceEphemeralStorage:  *i.ephemeralStorage(),
@@ -140,16 +139,6 @@
 		v1alpha1.ResourceAMDGPU:      *i.amdGPUs(),
 		v1alpha1.ResourceAWSNeuron:   *i.awsNeurons(),
 		v1alpha1.ResourceHabanaGaudi: *i.habanaGaudis(),
-=======
-		v1.ResourceCPU:              *cpu(info),
-		v1.ResourceMemory:           *memory(ctx, info),
-		v1.ResourceEphemeralStorage: *ephemeralStorage(amiFamily, blockDeviceMappings),
-		v1.ResourcePods:             *pods(ctx, info, amiFamily, kc),
-		v1alpha1.ResourceAWSPodENI:  *awsPodENI(ctx, aws.StringValue(info.InstanceType)),
-		v1alpha1.ResourceNVIDIAGPU:  *nvidiaGPUs(info),
-		v1alpha1.ResourceAMDGPU:     *amdGPUs(info),
-		v1alpha1.ResourceAWSNeuron:  *awsNeurons(info),
->>>>>>> 1fd990c3
 	}
 }
 
@@ -226,7 +215,6 @@
 	return resources.Quantity(fmt.Sprint(count))
 }
 
-<<<<<<< HEAD
 func (i *InstanceType) habanaGaudis() *resource.Quantity {
 	count := int64(0)
 	if i.GpuInfo != nil {
@@ -249,8 +237,6 @@
 	return overhead
 }
 
-=======
->>>>>>> 1fd990c3
 // The number of pods per node is calculated using the formula:
 // max number of ENIs * (IPv4 Addresses per ENI -1) + 2
 // https://github.com/awslabs/amazon-eks-ami/blob/master/files/eni-max-pods.txt#L20
