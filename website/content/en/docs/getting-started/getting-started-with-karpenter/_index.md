
---
title: "Getting Started with Karpenter"
linkTitle: "Getting Started with Karpenter"
weight: 10
description: >
  Set up a cluster and add Karpenter
---

Karpenter automatically provisions new nodes in response to unschedulable pods. Karpenter does this by observing events within the Kubernetes cluster, and then sending commands to the underlying cloud provider.

This guide shows how to get started with Karpenter by creating a Kubernetes cluster and installing Karpenter.
To use Karpenter, you must be running a supported Kubernetes cluster on a supported cloud provider.
<<<<<<< HEAD

The guide below explains how to utilize the [Karpenter provider for AWS](https://github.com/aws/karpenter-provider-aws) with EKS. 

See the [AKS Node autoprovisioning article](https://learn.microsoft.com/azure/aks/node-autoprovision) on how to use Karpenter on Azure's AKS or go to the [Karpenter provider for Azure open source repository](https://github.com/Azure/karpenter-provider-azure) for self-hosting on Azure and additional information.
=======
Currently, the following Cloud Providers are supported:
- [AWS](https://github.com/aws/karpenter-provider-aws)
- [Azure](https://github.com/Azure/karpenter-provider-azure)
>>>>>>> 5e6f8963

## Create a cluster and add Karpenter

This guide uses `eksctl` to create the cluster.
It should take less than 1 hour to complete, and cost less than $0.25.
Follow the clean-up instructions to reduce any charges.

### 1. Install utilities

Karpenter is installed in clusters with a Helm chart.

Karpenter requires cloud provider permissions to provision nodes, for AWS IAM
Roles for Service Accounts (IRSA) should be used. IRSA permits Karpenter
(within the cluster) to make privileged requests to AWS (as the cloud provider)
via a ServiceAccount.

Install these tools before proceeding:

1. [AWS CLI](https://docs.aws.amazon.com/cli/latest/userguide/install-cliv2-linux.html)
2. `kubectl` - [the Kubernetes CLI](https://kubernetes.io/docs/tasks/tools/install-kubectl-linux/)
3. `eksctl` (>= v0.180.0) - [the CLI for AWS EKS](https://docs.aws.amazon.com/eks/latest/userguide/eksctl.html)
4. `helm` - [the package manager for Kubernetes](https://helm.sh/docs/intro/install/)

[Configure the AWS CLI](https://docs.aws.amazon.com/cli/latest/userguide/cli-configure-quickstart.html)
with a user that has sufficient privileges to create an EKS cluster. Verify that the CLI can
authenticate properly by running `aws sts get-caller-identity`.

### 2. Set environment variables

After setting up the tools, set the Karpenter and Kubernetes version:

```bash
export KARPENTER_NAMESPACE="kube-system"
export KARPENTER_VERSION="1.0.0"
export K8S_VERSION="1.30"
```

Then set the following environment variable:

{{% script file="./content/en/{VERSION}/getting-started/getting-started-with-karpenter/scripts/step01-config.sh" language="bash"%}}

{{% alert title="Warning" color="warning" %}}
If you open a new shell to run steps in this procedure, you need to set some or all of the environment variables again.
To remind yourself of these values, type:

```bash
echo "${KARPENTER_NAMESPACE}" "${KARPENTER_VERSION}" "${K8S_VERSION}" "${CLUSTER_NAME}" "${AWS_DEFAULT_REGION}" "${AWS_ACCOUNT_ID}" "${TEMPOUT}" "${ARM_AMI_ID}" "${AMD_AMI_ID}" "${GPU_AMI_ID}"
```

{{% /alert %}}


### 3. Create a Cluster

Create a basic cluster with `eksctl`.
The following cluster configuration will:

* Use CloudFormation to set up the infrastructure needed by the EKS cluster. See [CloudFormation]({{< relref "../../reference/cloudformation/" >}}) for a complete description of what `cloudformation.yaml` does for Karpenter.
* Create a Kubernetes service account and AWS IAM Role, and associate them using IRSA to let Karpenter launch instances.
* Add the Karpenter node role to the aws-auth configmap to allow nodes to connect.
* Use [AWS EKS managed node groups](https://docs.aws.amazon.com/eks/latest/userguide/managed-node-groups.html) for the kube-system and karpenter namespaces. Uncomment fargateProfiles settings (and comment out managedNodeGroups settings) to use Fargate for both namespaces instead.
* Set KARPENTER_IAM_ROLE_ARN variables.
* Create a role to allow spot instances.
* Run Helm to install Karpenter

{{< tabpane text=true right=false >}}
  {{% tab header="**Create cluster command**:" disabled=true /%}}
  {{% tab header="Managed NodeGroups" %}}
  {{% script file="./content/en/{VERSION}/getting-started/getting-started-with-karpenter/scripts/step02-create-cluster.sh" language="bash"%}}
  {{% /tab %}}
  {{% tab header="Fargate" %}}
  {{% script file="./content/en/{VERSION}/getting-started/getting-started-with-karpenter/scripts/step02-create-cluster-fargate.sh" language="bash"%}}
  {{% /tab %}}
{{< /tabpane >}}

Unless your AWS account has already onboarded to EC2 Spot, you will need to create the service linked role to
avoid the [`ServiceLinkedRoleCreationNotPermitted` error]({{<ref "../../troubleshooting/#missing-service-linked-role" >}}).

{{% script file="./content/en/{VERSION}/getting-started/getting-started-with-karpenter/scripts/step06-add-spot-role.sh" language="bash"%}}

{{% alert title="Windows Support Notice" color="warning" %}}
In order to run Windows workloads, Windows support should be enabled in your EKS Cluster.
See [Enabling Windows support](https://docs.aws.amazon.com/eks/latest/userguide/windows-support.html#enable-windows-support) to learn more.
{{% /alert %}}

### 4. Install Karpenter

{{< tabpane text=true right=false >}}
  {{% tab header="**Karpenter installation command**:" disabled=true /%}}
  {{% tab header="Managed NodeGroups" %}}
  {{% script file="./content/en/{VERSION}/getting-started/getting-started-with-karpenter/scripts/step08-apply-helm-chart.sh" language="bash"%}}
  {{% /tab %}}
  {{% tab header="Fargate" %}}
  {{% script file="./content/en/{VERSION}/getting-started/getting-started-with-karpenter/scripts/step08-apply-helm-chart-fargate.sh" language="bash"%}}
  {{% /tab %}}
{{< /tabpane >}}

As the OCI Helm chart is signed by [Cosign](https://github.com/sigstore/cosign) as part of the release process you can verify the chart before installing it by running the following command.

```bash
cosign verify public.ecr.aws/karpenter/karpenter:1.0.0 \
  --certificate-oidc-issuer=https://token.actions.githubusercontent.com \
  --certificate-identity-regexp='https://github\.com/aws/karpenter-provider-aws/\.github/workflows/release\.yaml@.+' \
  --certificate-github-workflow-repository=aws/karpenter-provider-aws \
  --certificate-github-workflow-name=Release \
  --certificate-github-workflow-ref=refs/tags/v1.0.0 \
  --annotations version=1.0.0
```

{{% alert title="DNS Policy Notice" color="warning" %}}
Karpenter uses the `ClusterFirst` pod DNS policy by default. This is the Kubernetes cluster default and this ensures that Karpetner can reach-out to internal Kubernetes services during its lifetime. There may be cases where you do not have the DNS service that you are using on your cluster up-and-running before Karpenter starts up. The most common case of this is you want Karpenter to manage the node capacity where your DNS service pods are running.

If you need Karpenter to manage the DNS service pods' capacity, this means that DNS won't be running when Karpenter starts-up. In this case, you will need to set the pod DNS policy to `Default` with `--set dnsPolicy=Default`. This will tell Karpenter to use the host's DNS resolution instead of the internal DNS resolution, ensuring that you don't have a dependency on the DNS service pods to run. More details on this issue can be found in the following Github issues: [#2186](https://github.com/aws/karpenter-provider-aws/issues/2186) and [#4947](https://github.com/aws/karpenter-provider-aws/issues/4947).
{{% /alert %}}

{{% alert title="Common Expression Language/Webhooks Notice" color="warning" %}}
Karpenter supports using [Kubernetes Common Expression Language](https://kubernetes.io/docs/reference/using-api/cel/) for validating its Custom Resource Definitions out-of-the-box; however, this feature is not supported on versions of Kubernetes < 1.25. If you are running an earlier version of Kubernetes, you will need to use the Karpenter admission webhooks for validation instead. You can enable these webhooks with `--set webhook.enabled=true` when applying the Karpenter Helm chart.
{{% /alert %}}

{{% alert title="Pod Identity Supports Notice" color="warning" %}}
Karpenter now supports using [Pod Identity](https://docs.aws.amazon.com/eks/latest/userguide/pod-identities.html) to authenticate AWS SDK to make API requests to AWS services using AWS Identity and Access Management (IAM) permissions. This feature not supported on versions of Kubernetes < 1.24.  If you are running an earlier version of Kubernetes, you will need to use the [IAM Roles for Service Accounts(IRSA)](https://docs.aws.amazon.com/emr/latest/EMR-on-EKS-DevelopmentGuide/setting-up-enable-IAM.html) for pod authentication instead. You can enable these IRSA with `--set "serviceAccount.annotations.eks\.amazonaws\.com/role-arn=${KARPENTER_IAM_ROLE_ARN}"` when applying the Karpenter Helm chart.
{{% /alert %}}

{{% alert title="Warning" color="warning" %}}
Karpenter creates a mapping between CloudProvider machines and CustomResources in the cluster for capacity tracking. To ensure this mapping is consistent, Karpenter utilizes the following tag keys:

* `karpenter.sh/managed-by`
* `karpenter.sh/nodepool`
* `kubernetes.io/cluster/${CLUSTER_NAME}`

Because Karpenter takes this dependency, any user that has the ability to Create/Delete these tags on CloudProvider machines will have the ability to orchestrate Karpenter to Create/Delete CloudProvider machines as a side effect. We recommend that you [enforce tag-based IAM policies](https://docs.aws.amazon.com/IAM/latest/UserGuide/access_tags.html) on these tags against any EC2 instance resource (`i-*`) for any users that might have [CreateTags](https://docs.aws.amazon.com/AWSEC2/latest/APIReference/API_CreateTags.html)/[DeleteTags](https://docs.aws.amazon.com/AWSEC2/latest/APIReference/API_DeleteTags.html) permissions but should not have [RunInstances](https://docs.aws.amazon.com/AWSEC2/latest/APIReference/API_RunInstances.html)/[TerminateInstances](https://docs.aws.amazon.com/AWSEC2/latest/APIReference/API_TerminateInstances.html) permissions.
{{% /alert %}}

### 5. Create NodePool

A single Karpenter NodePool is capable of handling many different pod shapes. Karpenter makes scheduling and provisioning decisions based on pod attributes such as labels and affinity. In other words, Karpenter eliminates the need to manage many different node groups.

Create a default NodePool using the command below. This NodePool uses `securityGroupSelectorTerms` and `subnetSelectorTerms` to discover resources used to launch nodes. We applied the tag `karpenter.sh/discovery` in the `eksctl` command above. Depending on how these resources are shared between clusters, you may need to use different tagging schemes.

The `consolidationPolicy` set to `WhenEmptyOrUnderutilized` in the `disruption` block configures Karpenter to reduce cluster cost by removing and replacing nodes. As a result, consolidation will terminate any empty nodes on the cluster. This behavior can be disabled by setting `consolidateAfter` to `Never`, telling Karpenter that it should never consolidate nodes. Review the [NodePool API docs]({{<ref "../../concepts/nodepools" >}}) for more information.

Note: This NodePool will create capacity as long as the sum of all created capacity is less than the specified limit.

{{% script file="./content/en/{VERSION}/getting-started/getting-started-with-karpenter/scripts/step12-add-nodepool.sh" language="bash"%}}

Karpenter is now active and ready to begin provisioning nodes.

### 6. Scale up deployment

This deployment uses the [pause image](https://www.ianlewis.org/en/almighty-pause-container) and starts with zero replicas.

{{% script file="./content/en/{VERSION}/getting-started/getting-started-with-karpenter/scripts/step13-automatic-node-provisioning.sh" language="bash"%}}

### 7. Scale down deployment

Now, delete the deployment. After a short amount of time, Karpenter should terminate the empty nodes due to consolidation.

{{% script file="./content/en/{VERSION}/getting-started/getting-started-with-karpenter/scripts/step14-deprovisioning.sh" language="bash"%}}

### 8. Delete Karpenter nodes manually

If you delete a node with kubectl, Karpenter will gracefully cordon, drain,
and shutdown the corresponding instance. Under the hood, Karpenter adds a
finalizer to the node object, which blocks deletion until all pods are
drained and the instance is terminated. Keep in mind, this only works for
nodes provisioned by Karpenter.

{{% script file="./content/en/{VERSION}/getting-started/getting-started-with-karpenter/scripts/step16-delete-node.sh" language="bash"%}}

### 9. Delete the cluster
To avoid additional charges, remove the demo infrastructure from your AWS account.

{{% script file="./content/en/{VERSION}/getting-started/getting-started-with-karpenter/scripts/step17-cleanup.sh" language="bash"%}}

## Monitoring with Grafana (optional)

This section describes optional ways to configure Karpenter to enhance its capabilities.
In particular, the following commands deploy a Prometheus and Grafana stack that is suitable for this guide but does not include persistent storage or other configurations that would be necessary for monitoring a production deployment of Karpenter.
This deployment includes two Karpenter dashboards that are automatically onboarded to Grafana. They provide a variety of visualization examples on Karpenter metrics.

{{% script file="./content/en/{VERSION}/getting-started/getting-started-with-karpenter/scripts/step09-add-prometheus-grafana.sh" language="bash"%}}

The Grafana instance may be accessed using port forwarding.

{{% script file="./content/en/{VERSION}/getting-started/getting-started-with-karpenter/scripts/step10-add-grafana-port-forward.sh" language="bash"%}}

The new stack has only one user, `admin`, and the password is stored in a secret. The following command will retrieve the password.

{{% script file="./content/en/{VERSION}/getting-started/getting-started-with-karpenter/scripts/step11-grafana-get-password.sh" language="bash"%}}

## Advanced Installation

The section below covers advanced installation techniques for installing Karpenter. This includes things such as running Karpenter on a cluster without public internet access or ensuring that Karpenter avoids getting throttled by other components in your cluster.

### Private Clusters

You can optionally install Karpenter on a [private cluster](https://docs.aws.amazon.com/eks/latest/userguide/private-clusters.html#private-cluster-requirements) using the `eksctl` installation by setting `privateCluster.enabled` to true in your [ClusterConfig](https://eksctl.io/usage/eks-private-cluster/#eks-fully-private-cluster) and by setting `--set settings.isolatedVPC=true` when installing the `karpenter` Helm chart.

```bash
privateCluster:
  enabled: true
```

Private clusters have no outbound access to the internet. This means that in order for Karpenter to reach out to the services that it needs to access, you need to enable specific VPC private endpoints. Below shows the endpoints that you need to enable to successfully run Karpenter in a private cluster:

```text
com.amazonaws.<region>.ec2
com.amazonaws.<region>.ecr.api
com.amazonaws.<region>.ecr.dkr
com.amazonaws.<region>.s3 – For pulling container images
com.amazonaws.<region>.sts – For IAM roles for service accounts
com.amazonaws.<region>.ssm - For resolving default AMIs
com.amazonaws.<region>.sqs - For accessing SQS if using interruption handling
com.amazonaws.<region>.eks - For Karpenter to discover the cluster endpoint
```

If you do not currently have these endpoints surfaced in your VPC, you can add the endpoints by running

```bash
aws ec2 create-vpc-endpoint --vpc-id ${VPC_ID} --service-name ${SERVICE_NAME} --vpc-endpoint-type Interface --subnet-ids ${SUBNET_IDS} --security-group-ids ${SECURITY_GROUP_IDS}
```

{{% alert title="Note" color="primary" %}}

Karpenter (controller and webhook deployment) container images must be in or copied to Amazon ECR private or to another private registry accessible from inside the VPC. If these are not available from within the VPC, or from networks peered with the VPC, you will get Image pull errors when Kubernetes tries to pull these images from ECR public.

{{% /alert %}}

{{% alert title="Note" color="primary" %}}

There is currently no VPC private endpoint for the [IAM API](https://docs.aws.amazon.com/IAM/latest/APIReference/welcome.html). As a result, you cannot use the default `spec.role` field in your `EC2NodeClass`. Instead, you need to provision and manage an instance profile manually and then specify Karpenter to use this instance profile through the `spec.instanceProfile` field.

You can provision an instance profile manually and assign a Node role to it by calling the following command

```bash
aws iam create-instance-profile --instance-profile-name "KarpenterNodeInstanceProfile-${CLUSTER_NAME}"
aws iam add-role-to-instance-profile --instance-profile-name "KarpenterNodeInstanceProfile-${CLUSTER_NAME}" --role-name "KarpenterNodeRole-${CLUSTER_NAME}"
```

{{% /alert %}}

{{% alert title="Note" color="primary" %}}

There is currently no VPC private endpoint for the [Price List Query API](https://docs.aws.amazon.com/awsaccountbilling/latest/aboutv2/using-price-list-query-api.html). As a result, pricing data can go stale over time. By default, Karpenter ships a static price list that is updated when each binary is released.

Failed requests for pricing data will result in the following error messages

```bash
ERROR   controller.aws.pricing  updating on-demand pricing, RequestError: send request failed
caused by: Post "https://api.pricing.us-east-1.amazonaws.com/": dial tcp 52.94.231.236:443: i/o timeout; RequestError: send request failed
caused by: Post "https://api.pricing.us-east-1.amazonaws.com/": dial tcp 52.94.231.236:443: i/o timeout, using existing pricing data from 2022-08-17T00:19:52Z  {"commit": "4b5f953"}
```

{{% /alert %}}

### Preventing APIServer Request Throttling

Kubernetes uses [FlowSchemas](https://kubernetes.io/docs/concepts/cluster-administration/flow-control/#flowschema) and [PriorityLevelConfigurations](https://kubernetes.io/docs/concepts/cluster-administration/flow-control/#prioritylevelconfiguration) to map calls to the API server into buckets which determine each user agent's throttling limits.

By default, Karpenter is installed into the `kube-system` namespace, which leverages the `system-leader-election` and `kube-system-service-accounts` [FlowSchemas](https://kubernetes.io/docs/concepts/cluster-administration/flow-control/#flowschema) to map calls from the `kube-system` namespace to the `leader-election` and `workload-high` PriorityLevelConfigurations respectively. By putting Karpenter in these PriorityLevelConfigurations, we ensure that Karpenter and other critical cluster components are able to run even if other components on the cluster are throttled in other PriorityLevelConfigurations.

If you install Karpenter in a different namespace than the default `kube-system` namespace, Karpenter will not be put into these higher-priority FlowSchemas by default. Instead, you will need to create custom FlowSchemas for the namespace and service account where Karpenter is installed to ensure that requests are put into this higher PriorityLevelConfiguration.

{{% script file="./content/en/{VERSION}/getting-started/getting-started-with-karpenter/scripts/step15-apply-flowschemas.sh" language="bash"%}}<|MERGE_RESOLUTION|>--- conflicted
+++ resolved
@@ -11,16 +11,10 @@
 
 This guide shows how to get started with Karpenter by creating a Kubernetes cluster and installing Karpenter.
 To use Karpenter, you must be running a supported Kubernetes cluster on a supported cloud provider.
-<<<<<<< HEAD
 
 The guide below explains how to utilize the [Karpenter provider for AWS](https://github.com/aws/karpenter-provider-aws) with EKS. 
 
 See the [AKS Node autoprovisioning article](https://learn.microsoft.com/azure/aks/node-autoprovision) on how to use Karpenter on Azure's AKS or go to the [Karpenter provider for Azure open source repository](https://github.com/Azure/karpenter-provider-azure) for self-hosting on Azure and additional information.
-=======
-Currently, the following Cloud Providers are supported:
-- [AWS](https://github.com/aws/karpenter-provider-aws)
-- [Azure](https://github.com/Azure/karpenter-provider-azure)
->>>>>>> 5e6f8963
 
 ## Create a cluster and add Karpenter
 
