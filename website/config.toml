# Hugo allows theme composition (and inheritance). The precedence is from left to right.
theme = ["docsy"]

# Build settings
baseURL = "/"
disableKinds = ["taxonomy", "taxonomyTerm"]

# Language settings
contentDir = "content/en"
defaultContentLanguage = "en"
defaultContentLanguageInSubdir = false
# Useful when translating.
enableMissingTranslationPlaceholders = true

[services.googleAnalytics]
id = "G-NT6C9QZZQ0"

# Localizations
languageCode = "en-us"
[languages]
[languages.en]
title = "Karpenter"
description = "Just-in-time Nodes for Any Kubernetes Cluster"
languageName = "English"
# Weight used for sorting.
weight = 1

# Syntax Highlighting config
pygmentsCodeFences = true
pygmentsUseClasses = false
# Use the new Chroma Go highlighter in Hugo.
pygmentsUseClassic = false
#pygmentsOptions = "linenos=table"
# See https://help.farbox.com/pygments.html
pygmentsStyle = "tango"

# Configure how URLs look like per section.
[permalinks]
blog = "/:section/:year/:month/:day/:slug/"

## Configuration for BlackFriday markdown parser: https://github.com/russross/blackfriday
[blackfriday]
plainIDAnchors = true
hrefTargetBlank = true
angledQuotes = false
latexDashes = true

# Markup configuration
[markup]
[markup.goldmark]
[markup.goldmark.renderer]
unsafe = true
[markup.highlight]
# See a complete list of available styles at https://xyproto.github.io/splash/docs/all.html
style = "tango"
# Uncomment if you want your chosen highlight style used for code blocks without a specified language
# guessSyntax = "true"

# Image processing configuration.
[imaging]
resampleFilter = "CatmullRom"
quality = 75
anchor = "smart"

## Site Params
[params]
copyright = "Amazon.com, Inc. or its affiliates."
# Repository configuration (URLs for in-page links to opening issues and suggesting changes)
github_repo = "https://github.com/awslabs/karpenter"
# Specify a value here if your content directory is not in your repo's root directory
github_subdir = "website"
github_branch= "main"
# Twitter card images (banner with logo)
images = ["banner.png"]

# Version configuration
# Menu title if your navbar has a versions selector to access old versions of your site.
# This menu appears only if you have at least one [params.versions] set.
version_menu = "Releases"
# Flag used in the "version-banner" partial to decide whether to display a
# banner on every page indicating that this is an archived version of the docs.
# Set this flag to "true" if you want to display the banner.
archived_version = false
# The version number for the version of the docs represented in this doc set.
# Used in the "version-banner" partial to display a version number for the
# current doc set.
version = "0.2"

# Enable local search
offlineSearch = true

# User interface configuration
[params.ui]
# Enable to show the side bar menu in its compact state.
sidebar_menu_compact = true
sidebar_menu_foldable = true

#  Set to true to disable breadcrumb navigation.
breadcrumb_disable = false
#  Set to true to hide the sidebar search box (the top nav search box will still be displayed if search is enabled)
sidebar_search_disable = false
#  Set to false if you don't want to display a logo (/assets/icons/logo.svg) in the top nav bar
navbar_logo = true
# Set to true to disable the About link in the site footer
footer_about_disable = true

[params.links]
# End user relevant links. These will show up on left side of footer and in the community page if you have one.
#[[params.links.user]]
#  name = "Twitter"
#  url = "https://example.org/twitter"
#  icon = "fab fa-twitter"
#  desc = "Follow us on Twitter to get the latest news!"
# Developer relevant links. These will show up on right side of footer and in the community page if you have one.
[[params.links.developer]]
  name = "GitHub"
  url = "https://github.com/awslabs/karpenter"
  icon = "fab fa-github"
  desc = "Development takes place here!"
[[params.links.developer]]
  name = "Slack"
  url = "https://slack.k8s.io/"
  icon = "fab fa-slack"
  desc = "Chat with us on Slack in the #aws-provider channel"

# Navigation menu
[[menu.main]]
<<<<<<< HEAD
name = "GitHub"
weight = 99
url = "https://github.com/awslabs/karpenter"
pre = "<i class='fab fa-github'></i>"

# Add your release versions here
[[params.versions]]
  version = "latest"
  url = "https://karpenter-versions.gcline.us/docs/"

[[params.versions]]
  version = "v0.4.3"
  url = "https://karpenter-versions.gcline.us/docs/"

[[params.versions]]
  version = "Pre-release"
  url = "https://karpenter-versions.gcline.us/pre-docs/"
=======
  name = "GitHub"
  weight = 99
  url = "https://github.com/awslabs/karpenter"
  pre = "<i class='fab fa-github'></i>"
>>>>>>> c78f3aba
<|MERGE_RESOLUTION|>--- conflicted
+++ resolved
@@ -125,7 +125,6 @@
 
 # Navigation menu
 [[menu.main]]
-<<<<<<< HEAD
 name = "GitHub"
 weight = 99
 url = "https://github.com/awslabs/karpenter"
@@ -142,10 +141,4 @@
 
 [[params.versions]]
   version = "Pre-release"
-  url = "https://karpenter-versions.gcline.us/pre-docs/"
-=======
-  name = "GitHub"
-  weight = 99
-  url = "https://github.com/awslabs/karpenter"
-  pre = "<i class='fab fa-github'></i>"
->>>>>>> c78f3aba
+  url = "https://karpenter-versions.gcline.us/pre-docs/"