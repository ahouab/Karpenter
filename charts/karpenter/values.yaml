serviceAccount:
  create: true
  name: karpenter
  # Annotations to add to the service account (like the ARN of the IRSA role)
  annotations: {}
controller:
  # List of environment items to add to the controller, for example
  # - name: AWS_REGION
  #   value: eu-west-1
  env: []
  nodeSelector: {}
  tolerations: []
  affinity: {}
  image: "public.ecr.aws/karpenter/controller:v0.5.0@sha256:76fab69a5a2b1f5736c8beea349e60174d8903b26b65c4cc5009c6528f9aea72"
  clusterName: ""
  clusterEndpoint: ""
<<<<<<< HEAD
  resources:
    requests:
      cpu: 1
      memory: 1Gi
    limits:
      cpu: 1
      memory: 1Gi
=======
  replicas: 1
>>>>>>> 4f3852cd
webhook:
  env: []
  nodeSelector: {}
  tolerations: []
  affinity: {}
  image: "public.ecr.aws/karpenter/webhook:v0.5.0@sha256:bc639160d55a15e1f9362a06d42e4133e692d3c81e96d87e2672bd9c53c98958"
<<<<<<< HEAD
  hostNetwork: false
  resources:
    limits:
      cpu: 100m
      memory: 50Mi
    requests:
      cpu: 100m
      memory: 50Mi
=======
  # set to true if using custom CNI on EKS
  hostNetwork: false
  replicas: 1
>>>>>>> 4f3852cd
<|MERGE_RESOLUTION|>--- conflicted
+++ resolved
@@ -14,7 +14,6 @@
   image: "public.ecr.aws/karpenter/controller:v0.5.0@sha256:76fab69a5a2b1f5736c8beea349e60174d8903b26b65c4cc5009c6528f9aea72"
   clusterName: ""
   clusterEndpoint: ""
-<<<<<<< HEAD
   resources:
     requests:
       cpu: 1
@@ -22,16 +21,13 @@
     limits:
       cpu: 1
       memory: 1Gi
-=======
   replicas: 1
->>>>>>> 4f3852cd
 webhook:
   env: []
   nodeSelector: {}
   tolerations: []
   affinity: {}
   image: "public.ecr.aws/karpenter/webhook:v0.5.0@sha256:bc639160d55a15e1f9362a06d42e4133e692d3c81e96d87e2672bd9c53c98958"
-<<<<<<< HEAD
   hostNetwork: false
   resources:
     limits:
@@ -40,8 +36,4 @@
     requests:
       cpu: 100m
       memory: 50Mi
-=======
-  # set to true if using custom CNI on EKS
-  hostNetwork: false
-  replicas: 1
->>>>>>> 4f3852cd
+  replicas: 1